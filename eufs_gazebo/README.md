--- conflicted
+++ resolved
@@ -1,36 +1,7 @@
 # eufs_gazebo
 This is the main simulation package which contains the simulation model of the car an several environments.
 
-<<<<<<< HEAD
 ## Nodes
-### cone_ground_truth.py
-Node that simulates cone locations as they would have been received
-by the team's cone detection stack. This reads a CSV file generated
-from the track files and then publishes the appropriate cone detections
-based on the location of the car at a certain frequency.
-
-#### Parameters
-
-- `~view_distance` (float, default: 15). Only the cones that are within this distance are published.
-- `~fov` (float, default: 1.91986). Field of view in front of the car
-- `~track_path` (string). Path to the track csv file.
-- `~loop_rate` (float, default: 25). Frequency at which the data is published
-
-#### Subscribers
-
-- `/ground_truth/state` (eufs_msgs/CarState).
-        Simulated ground truth odometry for the car
-
-#### Publishers
-
-- `/ground_truth/cones` (eufs_msgs/ConeArrayWithCovariance).
-        Cone locations in the frame of the car
-- `/ground_truth/cones/viz` (visualization_msgs/MarkerArray).
-        Cone locations to be displayed in Rviz
-- `/ground_truth/midpoints` (eufs_msgs/pointsArray).
-        Track midpoints as an array of Points
-- `/ground_truth/midpoints/viz` (visualization_msgs/Marker).
-        Track midpoints for visualization in Rviz
 
 ### sbg_raw_simulator.py
 Node that simulates the outputs of our sbg sensor
@@ -78,8 +49,6 @@
 #### Publishers:
 `/perception_sim/cones` (of type `eufs_msgs/ConeArrayWithCovariance`)
 
-=======
->>>>>>> fbf26b93
 ## Launches
 
 - `acceleration.launch` - Launches a simulation of the acceleration event at competition. 50m straight track.
