--- conflicted
+++ resolved
@@ -14,14 +14,9 @@
   <arg name="pitch" default="0.0"/>
   <arg name="yaw" default="0.0"/>
 
-<<<<<<< HEAD
   <!-- Control Method Argument -->
   <arg name="controlMethod" default="speed"/>
-=======
-    <!-- Control Method Argument -->
-    <arg name="controlMethod" default="speed"/>
-    <arg name="show_rqt_gui" default="true"/>
->>>>>>> feb3e0ec
+  <arg name="show_rqt_gui" default="true"/>
 
   <!-- Load the URDF into the ROS Parameter Server -->
   <group if="$(eval arg('controlMethod')=='speed')">
@@ -34,21 +29,15 @@
     <!--start twist to ackermannDrive converter for robot steering plugin -->
     <node pkg="ros_can_sim" name="twist_to_ackermannDrive" type="twist_to_ackermannDrive.py" args="twistToAckermannDrive:=eufsa_control/teleop_vel_out"/>
 
-<<<<<<< HEAD
     <!-- start rqt robot steering module -->
-    <node name="eufs_sim_rqt" pkg="rqt_gui" type="rqt_gui" respawn="false" output="screen" args="--perspective-file $(find eufs_gazebo)/config/eufs_sim.perspective"/>
-=======
-        <!-- start rqt robot steering module -->
-        <group if="$(eval arg('show_rqt_gui'))">
-          <node name="eufs_sim_rqt" pkg="rqt_gui" type="rqt_gui" respawn="false" output="screen" args="--perspective-file $(find eufs_gazebo)/config/eufs_sim.perspective"/>
-        </group>
->>>>>>> feb3e0ec
+    <group if="$(eval arg('show_rqt_gui'))">
+      <node name="eufs_sim_rqt" pkg="rqt_gui" type="rqt_gui" respawn="false" output="screen" args="--perspective-file $(find eufs_gazebo)/config/eufs_sim.perspective"/>
+    </group>
 
   </group>
   <group if="$(eval arg('controlMethod')=='torque')">
 
     <param command="$(find xacro)/xacro '$(find eufs_description)/robots/ads-dv-torque.urdf.xacro' --inorder" name="robot_description"/>
-
 
     <!-- Control the steering, axle, and shock absorber joints. -->
     <node name="ackermann_controller" pkg="ros_can_sim" type="ackermann_controller.py" output="screen">
