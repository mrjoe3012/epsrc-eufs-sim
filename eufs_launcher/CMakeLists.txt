add_compile_options(-std=c++11)
cmake_minimum_required(VERSION 2.8.3)
project(eufs_launcher)

find_package(Boost REQUIRED)
# Load catkin and all dependencies required for this package
find_package(catkin REQUIRED COMPONENTS
  roscpp
  gazebo_ros
  roslint
)

# Depend on system install of Gazebo
find_package(gazebo REQUIRED)

catkin_python_setup()

link_directories(${GAZEBO_LIBRARY_DIRS})
include_directories(${Boost_INCLUDE_DIR} ${catkin_INCLUDE_DIRS} ${GAZEBO_INCLUDE_DIRS})

catkin_package(
  DEPENDS
    roscpp
    gazebo_ros
)

install(PROGRAMS scripts/rqt_eufs_launcher.py
  DESTINATION ${CATKIN_PACKAGE_BIN_DESTINATION}
)

install(PROGRAMS scripts/rqt_eufs_sketcher.py
  DESTINATION ${CATKIN_PACKAGE_BIN_DESTINATION}
)

install(DIRECTORY
  resource
  DESTINATION ${CATKIN_PACKAGE_SHARE_DESTINATION}
)

install(FILES
  plugin.xml
  DESTINATION ${CATKIN_PACKAGE_SHARE_DESTINATION}
)

#############
## Roslint ##
#############

roslint_python()
<<<<<<< HEAD
# roslint_cpp() # removed as there currently is no cpp in this package
=======

# Uncomment the line below when C++ files are added to this package
# roslint_cpp()
>>>>>>> feb3e0ec
<|MERGE_RESOLUTION|>--- conflicted
+++ resolved
@@ -47,10 +47,6 @@
 #############
 
 roslint_python()
-<<<<<<< HEAD
-# roslint_cpp() # removed as there currently is no cpp in this package
-=======
 
 # Uncomment the line below when C++ files are added to this package
-# roslint_cpp()
->>>>>>> feb3e0ec
+# roslint_cpp()