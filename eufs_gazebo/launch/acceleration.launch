--- conflicted
+++ resolved
@@ -39,8 +39,6 @@
     -x $(arg x) -y $(arg y) -z $(arg z) -R $(arg roll) -P $(arg pitch) -Y $(arg yaw)" 
     name="urdf_spawner" output="screen" pkg="gazebo_ros" respawn="false" type="spawn_model"/>
 
-<<<<<<< HEAD
-=======
    <!-- start robot_control node -->
   <include file="$(find robot_control)/launch/robot_control.launch">
     <arg name="publish_odom_tf" value="$(arg use_robot_control_odom)"/>
@@ -79,5 +77,4 @@
     <arg name ="view_distance" value="15"/>
   </include>
 
->>>>>>> e996ccf0
 </launch>