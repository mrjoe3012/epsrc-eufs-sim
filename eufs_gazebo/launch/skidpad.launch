--- conflicted
+++ resolved
@@ -49,26 +49,15 @@
     <arg name="cmd_timeout" value="$(arg cmd_timeout)"/>
     <arg name="publish_gt_tf" value="$(arg publish_gt_tf)"/>
   </include>
-<<<<<<< HEAD
-  
-  <!-- start ros_can_sim node -->
-  <!--<include file="$(find ros_can_sim)/launch/ros_can_sim.launch"/>-->
-
-    <node name="cone_ground_truth" pkg="eufs_gazebo" type="cone_ground_truth.py" output="screen">
-        <param name="view_distance" value="15"/>
-        <param name="fov" value="1.91986"/>
-        <param name="track_path" value="$(find eufs_gazebo)/tracks/skidpad.csv"/>
-        <param name="loop_rate" value="25"/>
-    </node>
-=======
 
   <node name="cone_ground_truth" pkg="eufs_gazebo" type="cone_ground_truth.py" output="screen">
     <param name="view_distance" value="15"/>
+    <param name="fov" value="1.91986"/>
     <param name="track_path" value="$(find eufs_gazebo)/tracks/skidpad.csv"/>
+    <param name="loop_rate" value="25"/>
     <param name="x_init" value="$(arg x)"/>
     <param name="y_init" value="$(arg y)"/>
     <param name="yaw_init" value="$(arg yaw)"/>
   </node>
->>>>>>> a5583392
 
 </launch>