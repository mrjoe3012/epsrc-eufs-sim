import math
from collections import OrderedDict
from os import listdir
from os.path import join, isfile
from subprocess import Popen
from random import uniform

<<<<<<< HEAD
class EufsLauncher(Plugin):

    def __init__(self, context):
        """
        This function handles loading the launcher GUI
        and all the setting-up of the values and buttons displayed.
        """
        super(EufsLauncher, self).__init__(context)

        # Give QObjects reasonable names
        self.setObjectName('EufsLauncher')

        self.node = context.node

        self.node.declare_parameter(
            "/eufs_launcher/config",
            value="config/eufs_launcher.yaml"
        )
        self.node.declare_parameter(
            "/eufs_launcher/config_loc",
            value="eufs_launcher"
        )
        self.node.declare_parameter(
            "/eufs_launcher/gui",
            value="True"
        )

        yaml_to_load = self.node.get_parameter("/eufs_launcher/config").value
        loc_to_load = self.node.get_parameter(
            "/eufs_launcher/config_loc").value
        use_gui = self.node.get_parameter("/eufs_launcher/gui").value

        # Process standalone plugin command-line arguments
        from argparse import ArgumentParser
        parser = ArgumentParser()
        # Add argument(s) to the parser.
        parser.add_argument("-q", "--quiet", action="store_true",
                            dest="quiet",
                            help="Put plugin in silent mode")
        args, unknowns = parser.parse_known_args(context.argv())
        if not args.quiet:
            self.node.get_logger().debug('arguments: ' + str(args))
            self.node.get_logger().debug('unknowns: ' + str(unknowns))

        # Load in eufs_launcher parameters
        # yaml_to_load is a special variable that is set by `eufs_launcher.py`
        # in `eufs_launcher/scripts`.  It defaults to `eufs_launcher.yaml`, but
        # can be passed in using the `config` param.  Example:
        # `roslaunch eufs_launcher eufs_launcher.launch config:=example.yaml`
        # Will load in example.yaml instead.
        yaml_loc = os.path.join(
            get_package_share_directory(loc_to_load),
            yaml_to_load.split(".")[0] + ".yaml"
        )
=======
import yaml

import pandas as pd

from ament_index_python.packages import get_package_share_directory

from python_qt_binding import loadUi
from python_qt_binding.QtWidgets import QWidget, QComboBox, QPushButton, QSlider, QCheckBox, QLabel, QApplication
from python_qt_binding.QtGui import QFont
from qt_gui.plugin import Plugin

from eufs_tracks.ConversionTools import ConversionTools as Converter


class EUFSLauncher(Plugin):

    def __init__(self, context):
        """
                This function handles loading the launcher GUI
                and all the setting-up of the values and buttons displayed.
                """
        super(EUFSLauncher, self).__init__(context)

        # Give QObjects reasonable names
        self.setObjectName('EUFSLauncher')

        self.node = context.node

        self.logger = self.node.get_logger()

        # Declare and then get parameters inputted from launch file
        self.node.declare_parameter(
            "config",
            value="config/eufs_launcher.yaml"
        )
        self.node.declare_parameter(
            "config_loc",
            value="eufs_launcher"
        )

        self.node.declare_parameter(
            "gui",
            value=True
        )

        yaml_to_load = self.node.get_parameter("config").value
        loc_to_load = self.node.get_parameter("config_loc").value
        use_gui = self.node.get_parameter("gui").value

        # Load in eufs_launcher parameters
        # yaml_to_load is a special variable that is set by `eufs_launcher.py`
        # in `eufs_launcher/scripts`.  It defaults to `config/eufs_launcher.yaml`, but
        # can be passed in using the `config` param.  Example:
        # `ros2 launch eufs_launcher eufs_launcher.launch.py config:=config/example.yaml`
        # Will load in example.yaml instead.

        yaml_loc = join(
            get_package_share_directory(loc_to_load),
            yaml_to_load.split(".")[0] + ".yaml"
        )

>>>>>>> e5488231
        with open(yaml_loc, 'r') as stream:
            try:
                self.default_config = yaml.safe_load(stream)
            except yaml.YAMLError as exc:
                print(exc)
                return

        # Create QWidget
        self._widget = QWidget()

        # Get path to UI file which should be in the "resource" folder of this package
<<<<<<< HEAD
        self.main_ui_file = os.path.join(get_package_share_directory('eufs_launcher'),
                                         'resource',
                                         'Launcher.ui'
                                         )
=======
        self.main_ui_file = join(get_package_share_directory('eufs_launcher'),
                                 'resource',
                                 'launcher.ui',
                                 )
>>>>>>> e5488231

        # Extend the widget with all attributes and children from UI file
        loadUi(self.main_ui_file, self._widget)

        # Give QObjects reasonable names
<<<<<<< HEAD
        self._widget.setObjectName('EufsLauncherUI')
=======
        self._widget.setObjectName('EUFSLauncherUI')
>>>>>>> e5488231

        # Show _widget.windowTitle on left-top of each plugin (when
        # it's set in _widget). This is useful when you open multiple
        # plugins at once. Also if you open multiple instances of your
        # plugin at once, these lines add number to make it easy to
        # tell from pane to pane.
        if context.serial_number() > 1:
<<<<<<< HEAD
            the_title = (self._widget.windowTitle() +
                         (' (%d)' % context.serial_number()))
=======
            the_title = (self._widget.windowTitle() + (' (%d)' % context.serial_number()))
>>>>>>> e5488231
            self._widget.setWindowTitle(the_title)

        # Set the magic number for the maximum cone noise allowed
        self.MAX_CONE_NOISE = 0.4
        self.MAX_COLOR_NOISE = 1.0

        # Store gazebo's path as it is used quite a lot:
        self.GAZEBO = get_package_share_directory('eufs_gazebo')

        # Give widget components permanent names
<<<<<<< HEAD
        self.PRESET_SELECTOR = self._widget.findChild(QComboBox, "WhichPreset")
        self.TRACK_SELECTOR = self._widget.findChild(QComboBox, "WhichTrack")
        self.LAUNCH_BUTTON = self._widget.findChild(
            QPushButton, "LaunchButton")
        self.GENERATOR_BUTTON = self._widget.findChild(
            QPushButton, "GenerateButton")

        self.CONVERT_BUTTON = self._widget.findChild(
            QPushButton, "ConvertButton")
        self.RENAME_BUTTON = self._widget.findChild(
            QPushButton, "RenameButton")
        self.SKETCHER_BUTTON = self._widget.findChild(
            QPushButton, "SketcherButton")
        self.LAX_CHECKBOX = self._widget.findChild(QCheckBox, "LaxCheckBox")
        self.CONVERT_FROM_MENU = self._widget.findChild(
            QComboBox, "ConvertFrom")
        self.CONVERT_TO_MENU = self._widget.findChild(QComboBox, "ConvertTo")
        self.MIDPOINT_CHECKBOX = self._widget.findChild(
            QCheckBox, "MidpointBox")

        self.SUFFIX_CHECKBOX = self._widget.findChild(QCheckBox, "SuffixBox")
        self.USER_FEEDBACK_LABEL = self._widget.findChild(
            QLabel, "UserFeedbackLabel")
        self.RENAME_FILE_TEXTBOX = self._widget.findChild(
            QLineEdit, "RenameFileTextbox")
        self.RENAME_FILE_HEADER = self._widget.findChild(
            QLabel, "RenameFileHeader")
        self.NOISE_SLIDER = self._widget.findChild(QSlider, "Noisiness")
        self.VEHICLE_MODEL_MENU = self._widget.findChild(
            QComboBox, "WhichVehicleModel")
        self.COMMAND_MODE_MENU = self._widget.findChild(
            QComboBox, "WhichCommandMode")
        self.CONE_NOISE_SLIDER = self._widget.findChild(
            QSlider, "ConeNoisiness")
        self.COLOR_NOISE_SLIDER = self._widget.findChild(
            QSlider, "ConeColorNoisiness")

        self.FILE_FOR_CONVERSION_BOX = self._widget.findChild(
            QComboBox,
            "FileForConversion"
        )
        self.FULL_STACK_COPY_BUTTON = self._widget.findChild(
            QCheckBox,
            "FullStackCopyButton"
        )
        self.FULL_STACK_TRACK_GEN_BUTTON = self._widget.findChild(
            QCheckBox,
            "FullStackTrackGenButton"
        )

        self.MIN_STRAIGHT_SLIDER = self._widget.findChild(
            QSlider, "Param_MIN_STRAIGHT")
        self.MAX_STRAIGHT_SLIDER = self._widget.findChild(
            QSlider, "Param_MAX_STRAIGHT")
        self.MIN_CTURN_SLIDER = self._widget.findChild(
            QSlider, "Param_MIN_CTURN")
        self.MAX_CTURN_SLIDER = self._widget.findChild(
            QSlider, "Param_MAX_CTURN")
        self.MIN_HAIRPIN_SLIDER = self._widget.findChild(
            QSlider, "Param_MIN_HAIRPIN")
        self.MAX_HAIRPIN_SLIDER = self._widget.findChild(
            QSlider, "Param_MAX_HAIRPIN")
        self.HAIRPIN_PAIRS_SLIDER = self._widget.findChild(
            QSlider, "Param_HAIRPIN_PAIRS")
        self.MAX_LENGTH_SLIDER = self._widget.findChild(
            QSlider, "Param_MAX_LENGTH")
        self.TRACK_WIDTH_SLIDER = self._widget.findChild(
            QSlider, "Param_TRACK_WIDTH")

        self.MIN_STRAIGHT_LABEL = self._widget.findChild(
            QLabel, "Label_MIN_STRAIGHT")
        self.MAX_STRAIGHT_LABEL = self._widget.findChild(
            QLabel, "Label_MAX_STRAIGHT")
        self.MIN_CTURN_LABEL = self._widget.findChild(
            QLabel, "Label_MIN_CTURN")
        self.MAX_CTURN_LABEL = self._widget.findChild(
            QLabel, "Label_MAX_CTURN")
        self.MIN_HAIRPIN_LABEL = self._widget.findChild(
            QLabel, "Label_MIN_HAIRPIN")
        self.MAX_HAIRPIN_LABEL = self._widget.findChild(
            QLabel, "Label_MAX_HAIRPIN")
        self.HAIRPIN_PAIRS_LABEL = self._widget.findChild(
            QLabel, "Label_HAIRPIN_PAIRS")
        self.MAX_LENGTH_LABEL = self._widget.findChild(
            QLabel, "Label_MAX_LENGTH")
        self.TRACK_WIDTH_LABEL = self._widget.findChild(
            QLabel, "Label_TRACK_WIDTH")
=======
        self.TRACK_SELECTOR = self._widget.findChild(QComboBox, "WhichTrack")
        self.LAUNCH_BUTTON = self._widget.findChild(QPushButton, "LaunchButton")

        self.NOISE_SLIDER = self._widget.findChild(QSlider, "Noisiness")
        self.VEHICLE_MODEL_MENU = self._widget.findChild(QComboBox, "WhichVehicleModel")
        self.COMMAND_MODE_MENU = self._widget.findChild(QComboBox, "WhichCommandMode")
        self.CONE_NOISE_SLIDER = self._widget.findChild(QSlider, "ConeNoisiness")
        self.COLOR_NOISE_SLIDER = self._widget.findChild(QSlider, "ConeColorNoisiness")
>>>>>>> e5488231

        # Check the file directory to update drop-down menu
        self.load_track_dropdowns()

<<<<<<< HEAD
        # Get presets
        preset_names = Generator.get_preset_names()

        # Add Presets to Preset Selector (always put Computer Friendly first)
        default_preset = Generator.get_default_preset()
        if default_preset in preset_names:
            self.PRESET_SELECTOR.addItem(default_preset)
        for f in preset_names:
            if f != default_preset:
                self.PRESET_SELECTOR.addItem(f)

        # Hook up buttons to onclick functions
        self.LAUNCH_BUTTON.clicked.connect(self.launch_button_pressed)
        self.GENERATOR_BUTTON.clicked.connect(self.generator_button_pressed)
        self.CONVERT_BUTTON.clicked.connect(self.convert_button_pressed)
        self.RENAME_BUTTON.clicked.connect(self.copy_button_pressed)

        # Create array of running processes
        self.processes = []
        # And also an array of running launches
        self.launches = []
        # And array of running popens (things launched by popen)
=======
        # Hook up buttons to onclick functions
        self.LAUNCH_BUTTON.clicked.connect(self.launch_button_pressed)

        # Create array of popen processes
>>>>>>> e5488231
        self.popens = []

        # Add widget to the user interface
        context.add_widget(self._widget)

        # Miscellaneous final initializations:
        self.has_launched_ros = False
        self.launch_file_override = None
        self.popen_process = None

<<<<<<< HEAD
        # Set up the Generator Params
        self.update_preset()

        # Give sliders the correct range
        self.set_slider_ranges()

        # Relabel the params
        self.keep_params_up_to_date()
        self.keep_sliders_up_to_date()

        # Hook up sliders to function that monitors when they've been changed
        self.keep_track_of_slider_changes()
        self.keep_track_of_preset_changes()

=======
>>>>>>> e5488231
        # While in the process of changing sliders,
        # we don't want our monitor function to be rapidly firing
        # So we toggle this variable when ready
        self.ignore_slider_changes = False

<<<<<<< HEAD
        # Setup Lax Generation button
        self.LAX_CHECKBOX.setChecked(self.LAX_GENERATION)

=======
>>>>>>> e5488231
        # Setup Vehicle Models menu
        # Clear the dropdowns
        self.VEHICLE_MODEL_MENU.clear()

        # Remove "blacklisted" files (ones that don't define vehicle models)
<<<<<<< HEAD
        models_filepath = os.path.join(
            get_package_share_directory('eufs_models'), 'models/models.txt'
        )
        vehicle_models_ = open(models_filepath, "r")
        vehicle_models = [model.strip()
                          for model in vehicle_models_]  # remove \n
=======
        models_filepath = join(
            get_package_share_directory('eufs_gazebo_plugins'),
            'gazebo_race_car_model/src/models/models.txt'
        )
        vehicle_models_ = open(models_filepath, "r")
        vehicle_models = [model.strip() for model in vehicle_models_]  # remove \n
>>>>>>> e5488231

        default_model = self.default_config["eufs_launcher"]["default_vehicle_model"]
        if default_model in vehicle_models:
            self.VEHICLE_MODEL_MENU.addItem(default_model)
        for model in vehicle_models:
            if model != default_model:
                self.VEHICLE_MODEL_MENU.addItem(model)

        # Setup Command Modes menu
        self.COMMAND_MODE_MENU.clear()
        default_mode = self.default_config["eufs_launcher"]["default_command_mode"]
        modes = ["acceleration", "velocity"]
        if default_mode in modes:
            self.COMMAND_MODE_MENU.addItem(default_mode)
        for mode in modes:
            if mode != default_mode:
                self.COMMAND_MODE_MENU.addItem(mode)

<<<<<<< HEAD
        # Setup Conversion Tools dropdowns
        for f in ["launch", "png", "csv"]:
            self.CONVERT_FROM_MENU.addItem(f)
        for f in ["csv", "png", "launch", "ALL"]:
            self.CONVERT_TO_MENU.addItem(f)

        self.update_converter_dropdown()
        self.CONVERT_FROM_MENU.currentTextChanged.connect(
            self.update_converter_dropdown)
        self.CONVERT_TO_MENU.currentTextChanged.connect(
            self.update_midpoints_box)
        self.FILE_FOR_CONVERSION_BOX.currentTextChanged.connect(
            self.update_copier)

        # Prep midpoints checkbox
        convert_to = self.CONVERT_TO_MENU.currentText()
        self.MIDPOINT_CHECKBOX.setChecked(True)

        # Suffix checkbox
        suffix_box = self.SUFFIX_CHECKBOX
        suffix_box.setChecked(True)

        # Track Gen full stack checkbox
        track_generator_full_stack = self.FULL_STACK_TRACK_GEN_BUTTON
        track_generator_full_stack.setChecked(True)

        # Copier full stack checkbox
        copier_full_stack = self.FULL_STACK_COPY_BUTTON
        copier_full_stack.setChecked(True)

=======
>>>>>>> e5488231
        # Add buttons from yaml file
        checkboxes = OrderedDict(
            sorted(
                self.default_config["eufs_launcher"]["checkboxes"].items(),
                key=lambda x: x[1]["priority"]
            )
        )
        self.checkbox_effect_mapping = []
        self.checkbox_parameter_mapping = []
        starting_xpos = 170
        starting_ypos = 290
        counter = 0
        for key, value in checkboxes.items():
            cur_xpos = starting_xpos + 100 * (counter % 2)
            cur_ypos = starting_ypos + 15 * (counter // 2)
            cur_cbox = QCheckBox(checkboxes[key]["label"], self._widget)
            cur_cbox.setChecked(checkboxes[key]["checked_on_default"])
            cur_cbox.setGeometry(cur_xpos, cur_ypos, 300, 30)
            cur_cbox.setFont(QFont("Sans Serif", 7))
            if "package" in checkboxes[key] and "launch_file" in checkboxes[key]:
                # This handles any launch files that the checkbox will launch
                # if selected.
                if "args" in checkboxes[key]:
                    cur_cbox_args = self.arg_to_list(checkboxes[key]["args"])
                else:
                    cur_cbox_args = []
                # The weird double-lambda thing is because python lambda-captures
                # by reference, not value, and so consequently since the `key`
                # variable is used every loop, at the end of the loops all of
                # these lambda functions would actually be refering to the *last*
                # loop's key, not each individual loop's key.
                # To solve that, we force key into a local variable by wrapping
                # our contents with a lambda taking it as a parameter, then
                # immediately passing it in.
                # We do the same for all other changing variables.
                self.checkbox_effect_mapping.append((
                    cur_cbox,
                    (lambda key, cur_cbox_args: (
                        lambda: self.launch_node_with_args(
                            checkboxes[key]["package"],
                            checkboxes[key]["launch_file"],
                            cur_cbox_args
                        )
                    ))(key, cur_cbox_args),
                    (lambda key: lambda: None)(key)
                ))
            if "parameter_triggering" in checkboxes[key]:
                # This handles parameter details that will be passed to the
<<<<<<< HEAD
                # `simulation.launch` backbone file depending on whether the
                # checkbox is on or off
                self.checkbox_parameter_mapping.append((
                    cur_cbox,
                    self.arg_to_list(
                        checkboxes[key]["parameter_triggering"]["if_on"]),
                    self.arg_to_list(
                        checkboxes[key]["parameter_triggering"]["if_off"])
=======
                # `simulation.launch.py` backbone file depending on whether the
                # checkbox is on or off
                self.checkbox_parameter_mapping.append((
                    cur_cbox,
                    self.arg_to_list(checkboxes[key]["parameter_triggering"]["if_on"]),
                    self.arg_to_list(checkboxes[key]["parameter_triggering"]["if_off"])
>>>>>>> e5488231
                ))
            if "ros_param_triggering" in checkboxes[key]:
                # This handles ros parameters that need to be set
                check = checkboxes[key]["ros_param_triggering"]
                self.checkbox_effect_mapping.append((
                    cur_cbox,
                    (lambda check: (
                        lambda: rospy.set_param(
                            check["param_name"],
                            check["if_on"]
                        )
                    ))(check),
                    (lambda check: (
                        lambda: rospy.set_param(
                            check["param_name"],
                            check["if_off"])
                    ))(check)
                ))

            setattr(self, checkboxes[key]["name"].upper(), cur_cbox)
            counter += 1

        # Hide color and cone noise slider by default, since the average user shouldn't
        # stumble upon them.
        self.COLOR_NOISE_SLIDER.setVisible(False)
        self.CONE_NOISE_SLIDER.setVisible(False)
        self._widget.findChild(QLabel, "ConeColorNoiseLabel").setVisible(False)
        self._widget.findChild(QLabel, "ConeNoiseLabel").setVisible(False)

        # Read in default noise levels
        self.set_noise_level(
            float(self.default_config["eufs_launcher"]["object_noise_default"])
        )
        self.set_cone_noise_level(
            float(self.default_config["eufs_launcher"]["cone_noise_default"])
        )
        self.set_color_noise_level(
            float(self.default_config["eufs_launcher"]["color_noise_default"])
        )

<<<<<<< HEAD
        # Change label to show current selected file for the copier
        self.update_copier()

=======
>>>>>>> e5488231
        self.DEBUG_SHUTDOWN = False

        # Looping over all widgest to fix scaling issue via manual scaling
        # Scaling done via magically comparing the width to the 'default' 1700 pixels
        rec = QApplication.desktop().screenGeometry()
        scaler_multiplier = rec.width() / 1700.0
        for widget in self._widget.children():
            if hasattr(widget, 'geometry'):
                geom = widget.geometry()
                new_width = (
                    geom.width() * (scaler_multiplier) if not isinstance(widget, QLabel)
                    else geom.width() * (scaler_multiplier) + 200
<<<<<<< HEAD
                )
                widget.setGeometry(
                    geom.x() * scaler_multiplier,
                    geom.y() * scaler_multiplier,
                    new_width,
                    geom.height() * (scaler_multiplier)
                )
=======
                )
                widget.setGeometry(
                    geom.x() * scaler_multiplier,
                    geom.y() * scaler_multiplier,
                    new_width,
                    geom.height() * (scaler_multiplier)
                )
>>>>>>> e5488231

        # If use_gui is false, we jump straight into launching the track
        # use_gui is a special variable set by `eufs_launcher.py`
        if not use_gui:
            self.launch_button_pressed()

<<<<<<< HEAD
    def tell_launchella(self, what):
        """Display text in feedback box (lower left corner)."""

        self.USER_FEEDBACK_LABEL.setText(what)
        QApplication.processEvents()

    def load_track_dropdowns(self):
        """
        Peruses file system for files to add to the drop-down menus of the launcher.
        """
=======
    def load_track_dropdowns(self):
        """
                Peruses file system for files to add to the drop-down menus of the launcher.
                """
>>>>>>> e5488231

        # Clear the dropdowns
        self.TRACK_SELECTOR.clear()
        # Get tracks from eufs_gazebo package
<<<<<<< HEAD
        relevant_path = os.path.join(self.GAZEBO, 'launch')
=======
        relevant_path = join(self.GAZEBO, 'launch')
>>>>>>> e5488231
        launch_files = [
            f for f in listdir(relevant_path) if isfile(join(relevant_path, f))
        ]

        # Remove "blacklisted" files (ones that don't define tracks)
<<<<<<< HEAD
        blacklist_filepath = os.path.join(
=======
        blacklist_filepath = join(
>>>>>>> e5488231
            self.GAZEBO,
            'launch/blacklist.txt'
        )
        blacklist_ = open(blacklist_filepath, "r")
        blacklist = [f.strip() for f in blacklist_]  # remove \n
        launch_files = [f for f in launch_files if f not in blacklist]

        # Add Tracks to Track Selector
        base_track = self.default_config["eufs_launcher"]["base_track"]
        if base_track in launch_files:
            self.TRACK_SELECTOR.addItem(base_track.split(".")[0])
        for f in launch_files:
            if f != base_track:
                self.TRACK_SELECTOR.addItem(f.split(".")[0])

<<<<<<< HEAD
    def copy_button_pressed(self):
        """When copy button is pressed, launch ConversionTools"""

        self.tell_launchella("Copying...")

        # Copy the current file
        is_full_stack = self.FULL_STACK_COPY_BUTTON.isChecked()
        file_to_copy_to = self.RENAME_FILE_TEXTBOX.text()
        file_to_copy_from = self.FILE_FOR_CONVERSION_BOX.currentText()
        raw_name_to = file_to_copy_to.split(".")[0]
        raw_name_from = file_to_copy_from.split(".")[0]
        ending = file_to_copy_from.split(".")[-1]

        # Don't let them create null-named files
        if len(file_to_copy_to) == 0:
            return

        # For launch files, we also need to move around the model folders
        if ending == "launch":
            model_path = os.path.join(
                get_package_share_directory('eufs_description'),
                'models',
                raw_name_to
            )
            if not os.path.exists(model_path):
                os.mkdir(model_path)

            # Copy sdf files
            path_from = os.path.join(
                get_package_share_directory('eufs_description'),
                'models',
                raw_name_from,
                "model.sdf"
            )
            path_to = os.path.join(
                get_package_share_directory('eufs_description'),
                'models',
                raw_name_to,
                "model.sdf"
            )
            Converter.copy_file(path_from, path_to)

            # Copy config files
            path_from = os.path.join(
                get_package_share_directory('eufs_description'),
                'models',
                raw_name_from,
                "model.config"
            )
            path_to = os.path.join(
                get_package_share_directory('eufs_description'),
                'models',
                raw_name_to,
                "model.config"
            )
            Converter.copy_file(path_from, path_to)

            # Copy launch files
            path_from = os.path.join(
                self.GAZEBO,
                'launch',
                file_to_copy_from
            )
            path_to = os.path.join(
                self.GAZEBO,
                'launch',
                raw_name_to + "." + ending
            )
            Converter.copy_file(path_from, path_to)

        # Copy pngs
        elif ending == "png":
            path_from = os.path.join(
                self.GAZEBO,
                'randgen_imgs',
                file_to_copy_from
            )
            path_to = os.path.join(
                self.GAZEBO,
                'randgen_imgs',
                raw_name_to + "." + ending
            )
            Converter.copy_file(path_from, path_to)

        # Copy csvs
        elif ending == "csv":
            path_from = os.path.join(
                self.GAZEBO,
                'tracks',
                file_to_copy_from
            )
            path_to = os.path.join(
                self.GAZEBO,
                'tracks',
                raw_name_to + "." + ending
            )
            Converter.copy_file(path_from, path_to)

        # If full stack copying, convert to all file formats
        if self.FULL_STACK_COPY_BUTTON.isChecked():
            Converter.convert(
                ending,
                "ALL",
                path_to,
                params={"noise": self.get_noise_level()}
            )

        # Update drop-downs with new files in directory
        self.load_track_dropdowns()
        self.tell_launchella("Copy Succeeded!")

=======
>>>>>>> e5488231
    def arg_to_list(self, d):
        """Converts yaml arg dict to parameter list"""
        to_return = []
        for k, v in d.items():
            to_return.append(str(k))
        return list(to_return)

<<<<<<< HEAD
    def update_copier(self):
        """Change label to show current selected file for the copier"""
        copy_head = self.RENAME_FILE_HEADER
        copy_head.setText(
            "Copy: " + self.FILE_FOR_CONVERSION_BOX.currentText())

    def update_midpoints_box(self):
        """
        Controls the handling of the box that, when ticked,
        tells the to-csv converter to calculate cone midpoints.
        """
        # Toggle checkbox
        convert_to = self.CONVERT_TO_MENU.currentText()

    def update_converter_dropdown(self):
        """Keep the drop-down menus of ConversionTools in sync with the filesystem."""
        from_type = self.CONVERT_FROM_MENU.currentText()
        all_files = []

        if from_type == "launch":
            # Get tracks from eufs_gazebo package
            relevant_path = os.path.join(
                self.GAZEBO,
                'launch'
            )
            launch_files = [
                f for f in listdir(relevant_path) if isfile(join(relevant_path, f))
            ]

            # Remove "blacklisted" files (ones that don't define tracks)
            blacklist_filepath = os.path.join(
                self.GAZEBO,
                'launch/blacklist.txt'
            )
            blacklist_ = open(blacklist_filepath, "r")
            blacklist = [f.strip() for f in blacklist_]
            all_files = [f for f in launch_files if f not in blacklist]
        elif from_type == "png":
            # Get images
            relevant_path = os.path.join(
                self.GAZEBO,
                'randgen_imgs'
            )
            all_files = [
                f for f in listdir(relevant_path)
                if isfile(join(relevant_path, f))
            ]
        elif from_type == "csv":
            # Get csvs
            relevant_path = os.path.join(
                self.GAZEBO,
                'tracks'
            )
            all_files = [
                f for f in listdir(relevant_path)
                if isfile(join(relevant_path, f)) and f[-3:] == "csv"
            ]

        # Remove old files from selector
        the_selector = self.FILE_FOR_CONVERSION_BOX
        the_selector.clear()

        # Add files to selector
        for f in all_files:
            the_selector.addItem(f)

        self.update_copier()

    def update_preset(self):
        """When preset is changed, change the sliders accordingly."""
        which = self.PRESET_SELECTOR.currentText()
        preset_data = Generator.get_preset(which)
        self.MIN_STRAIGHT = preset_data["MIN_STRAIGHT"]
        self.MAX_STRAIGHT = preset_data["MAX_STRAIGHT"]
        self.MIN_CTURN = preset_data["MIN_CONSTANT_TURN"]
        self.MAX_CTURN = preset_data["MAX_CONSTANT_TURN"]
        self.MIN_HAIRPIN = preset_data["MIN_HAIRPIN"] * 2
        self.MAX_HAIRPIN = preset_data["MAX_HAIRPIN"] * 2
        self.HAIRPIN_PAIRS = preset_data["MAX_HAIRPIN_PAIRS"]
        self.MAX_LENGTH = preset_data["MAX_LENGTH"]
        self.LAX_GENERATION = preset_data["LAX_GENERATION"]
        self.TRACK_WIDTH = self.deconvert_track_width(
            preset_data["TRACK_WIDTH"])
        self.LAX_CHECKBOX.setChecked(self.LAX_GENERATION)

    def keep_track_of_preset_changes(self):
        """Hooks up the preset button with the preset_changed function."""
        self.PRESET_SELECTOR .currentTextChanged.connect(self.preset_changed)

    def preset_changed(self):
        """
        When preset is changed, set everything into motion that needs to happen.

        Updates dropdowns and sliders.
        """
        self.ignore_slider_changes = True
        self.update_preset()
        self.keep_params_up_to_date()
        self.keep_sliders_up_to_date()
        self.ignore_slider_changes = False

    def keep_track_of_slider_changes(self):
        """
        Hooks up all sliders with functions to respond to their changes.
        """
        self.MIN_STRAIGHT_SLIDER .valueChanged.connect(self.slider_changed)
        self.MAX_STRAIGHT_SLIDER .valueChanged.connect(self.slider_changed)
        self.MIN_CTURN_SLIDER    .valueChanged.connect(self.slider_changed)
        self.MAX_CTURN_SLIDER    .valueChanged.connect(self.slider_changed)
        self.MIN_HAIRPIN_SLIDER  .valueChanged.connect(self.slider_changed)
        self.MAX_HAIRPIN_SLIDER  .valueChanged.connect(self.slider_changed)
        self.HAIRPIN_PAIRS_SLIDER.valueChanged.connect(self.slider_changed)
        self.MAX_LENGTH_SLIDER   .valueChanged.connect(self.slider_changed)
        self.TRACK_WIDTH_SLIDER  .valueChanged.connect(self.slider_changed)

    def slider_changed(self):
        """When a slider is changed, update the parameters."""
        if self.ignore_slider_changes:
            return
        self.keep_variables_up_to_date()
        self.keep_params_up_to_date()

    def keep_params_up_to_date(self):
        """This function keeps the labels next to the sliders up to date."""
        self.MIN_STRAIGHT_LABEL.setText(
            "MIN_STRAIGHT: " + str(self.MIN_STRAIGHT))
        self.MAX_STRAIGHT_LABEL.setText(
            "MAX_STRAIGHT: " + str(self.MAX_STRAIGHT))
        self.MIN_CTURN_LABEL.setText("MIN_CTURN: " + str(self.MIN_CTURN))
        self.MAX_CTURN_LABEL.setText("MAX_CTURN: " + str(self.MAX_CTURN))
        self.MIN_HAIRPIN_LABEL.setText(
            "MIN_HAIRPIN: " + str((self.MIN_HAIRPIN / 2.0)))
        self.MAX_HAIRPIN_LABEL.setText(
            "MAX_HAIRPIN: " + str((self.MAX_HAIRPIN / 2.0)))
        self.HAIRPIN_PAIRS_LABEL.setText(
            "HAIRPIN_PAIRS: " + str(self.HAIRPIN_PAIRS))
        self.MAX_LENGTH_LABEL.setText("MAX_LENGTH: " + str(self.MAX_LENGTH))
        self.TRACK_WIDTH_LABEL.setText(
            "TRACK_WIDTH: " + str(self.convert_track_width(self.TRACK_WIDTH))
        )

    def keep_sliders_up_to_date(self):
        """This function keeps the values of the sliders up to date."""
        self.set_slider_value("Param_MIN_STRAIGHT",  self.MIN_STRAIGHT)
        self.set_slider_value("Param_MAX_STRAIGHT",  self.MAX_STRAIGHT)
        self.set_slider_value("Param_MIN_CTURN",     self.MIN_CTURN)
        self.set_slider_value("Param_MAX_CTURN",     self.MAX_CTURN)
        self.set_slider_value("Param_MIN_HAIRPIN",   self.MIN_HAIRPIN)
        self.set_slider_value("Param_MAX_HAIRPIN",   self.MAX_HAIRPIN)
        self.set_slider_value("Param_HAIRPIN_PAIRS", self.HAIRPIN_PAIRS)
        self.set_slider_value("Param_MAX_LENGTH",    self.MAX_LENGTH)
        self.set_slider_value("Param_TRACK_WIDTH",   self.TRACK_WIDTH)

    def keep_variables_up_to_date(self):
        """This function keeps LauncherModule's variables up to date."""
        self.MIN_STRAIGHT = self.get_slider_value("Param_MIN_STRAIGHT")
        self.MAX_STRAIGHT = self.get_slider_value("Param_MAX_STRAIGHT")
        self.MIN_CTURN = self.get_slider_value("Param_MIN_CTURN")
        self.MAX_CTURN = self.get_slider_value("Param_MAX_CTURN")
        self.MIN_HAIRPIN = self.get_slider_value("Param_MIN_HAIRPIN")
        self.MAX_HAIRPIN = self.get_slider_value("Param_MAX_HAIRPIN")
        self.HAIRPIN_PAIRS = self.get_slider_value("Param_HAIRPIN_PAIRS")
        self.MAX_LENGTH = self.get_slider_value("Param_MAX_LENGTH")
        self.TRACK_WIDTH = self.get_slider_value("Param_TRACK_WIDTH")

    def set_slider_ranges(self):
        """
        This function specifies the bounds of the sliders.

        The following values are entirely arbitrary:
                        Straights are between 0 and 150
                        Turns are between 0 and 50
                        Hairpins are between 0 and 20,
                             and have half-step rather than integer step
                             (hence scaling by 2s)
                        Hairpin pairs are between 0 and 5
                        Max Length is between 200 and 2000

        The values were chosen because the sliders needed min and max values, and
        these values seemed to encompass the range of desired functionality.
        """
        min_straight = 0
        max_straight = 150
        min_turn = 0
        max_turn = 50
        min_hairpin = 0
        max_hairpin = 20
        min_hairpin_pairs = 0
        max_hairpin_pairs = 5
        min_max_length = 200
        max_max_length = 2000
        min_width = 0
        max_width = 5
        self.set_slider_data("Param_MIN_STRAIGHT", min_straight, max_straight)
        self.set_slider_data("Param_MAX_STRAIGHT", min_straight, max_straight)
        self.set_slider_data("Param_MIN_CTURN", min_turn, max_turn)
        self.set_slider_data("Param_MAX_CTURN", min_turn, max_turn)
        self.set_slider_data("Param_MIN_HAIRPIN",
                             min_hairpin * 2, max_hairpin * 2)
        self.set_slider_data("Param_MAX_HAIRPIN",
                             min_hairpin * 2, max_hairpin * 2)
        self.set_slider_data("Param_HAIRPIN_PAIRS",
                             min_hairpin_pairs, max_hairpin_pairs)
        self.set_slider_data("Param_MAX_LENGTH",
                             min_max_length, max_max_length)
        self.set_slider_data("Param_TRACK_WIDTH", min_width, max_width)

    def convert_track_width(self, w):
        """
        Track width officially between 0 and 5,
        but it's really between 2.5 and 5
        """
        return w/2.0 + 2.5

    def deconvert_track_width(self, w):
        """
        Track width officially between 0 and 5,
        but it's really between 2.5 and 5
        This is inverse of convert_track_width
        """
        return (w - 2.5) * 2.0

    def get_slider_value(self, slidername):
        """Returns the value of the specified slider."""
        slider = self._widget.findChild(QSlider, slidername)
        return slider.value()

    def set_slider_value(self, slidername, sliderval):
        """Sets the value of the specified slider."""
        slider = self._widget.findChild(QSlider, slidername)
        slider.setValue(sliderval)

    def set_slider_data(self, slidername, slidermin, slidermax):
        """Sets the minimum and maximum values of sliders."""
        slider = self._widget.findChild(QSlider, slidername)
        slider.setMinimum(slidermin)
        slider.setMaximum(slidermax)

    def generator_button_pressed(self):
        """Handles random track generation."""

        self.tell_launchella("Generating Track...")

        isLaxGenerator = self.LAX_CHECKBOX.isChecked()

        # Prepare and pass in all the parameters of the track
        # If track takes too long to generate, this section will
        # throw an error, to be handled after this try clause.
        component_data = Generator.get_preset(
            self.PRESET_SELECTOR.currentText()
        )["COMPONENTS"]

        generator_values = {
            "MIN_STRAIGHT": self.MIN_STRAIGHT,
            "MAX_STRAIGHT": self.MAX_STRAIGHT,
            "MIN_CONSTANT_TURN": self.MIN_CTURN,
            "MAX_CONSTANT_TURN": self.MAX_CTURN,
            "MIN_HAIRPIN": self.MIN_HAIRPIN/2,
            "MAX_HAIRPIN": self.MAX_HAIRPIN/2,
            "MAX_HAIRPIN_PAIRS": self.HAIRPIN_PAIRS,
            "MAX_LENGTH": self.MAX_LENGTH,
            "LAX_GENERATION": isLaxGenerator,
            "TRACK_WIDTH": self.convert_track_width(self.TRACK_WIDTH),
            "COMPONENTS": component_data
        }

        def failure_function():
            self.tell_launchella(
                "Track Gen Failed :(  Try different parameters?")

        with GeneratorContext(generator_values, failure_function):
            xys, twidth, theight = Generator.generate()

            # If track is generated successfully, turn it into a track image
            # and display it to the user.
            self.tell_launchella("Loading Image...")
            im = Converter.convert(
                "comps",
                "csv",
                "rand",
                params={
                    "track data": (xys, twidth, theight)
                }
            )

            # If full stack selected, convert into csv and launch as well
            track_generator_full_stack = self.FULL_STACK_TRACK_GEN_BUTTON
            if track_generator_full_stack.isChecked():
                csv_path = os.path.join(
                    self.GAZEBO,
                    'tracks/rand.csv'
                )
                Converter.convert(
                    "csv",
                    "ALL",
                    csv_path,
                    params={"noise": self.get_noise_level()}
                )

            self.tell_launchella("Track Gen Complete!")

            im.show()

        self.load_track_dropdowns()

=======
>>>>>>> e5488231
    def get_noise_level(self):
        """Returns the object noise slider's noise level."""

        noise_level_widget = self.NOISE_SLIDER
<<<<<<< HEAD
        numerator = (1.0 * (noise_level_widget.value() -
                            noise_level_widget.minimum()))
        denominator = (noise_level_widget.maximum() -
                       noise_level_widget.minimum())
        return numerator/denominator

    def set_noise_level(self, new_noise_level):
        """
        Sets the object noise slider's level.
        Code may look complicated, but it's really just inverting get_noise_level to solve
        for `noise_level_widget.value()`
        """
        noise_level_widget = self.NOISE_SLIDER
        denominator = (noise_level_widget.maximum() -
                       noise_level_widget.minimum())
=======
        numerator = (1.0 * (noise_level_widget.value() - noise_level_widget.minimum()))
        denominator = (noise_level_widget.maximum() - noise_level_widget.minimum())
        return numerator / denominator

    def set_noise_level(self, new_noise_level):
        """
                Sets the object noise slider's level.
                Code may look complicated, but it's really just inverting get_noise_level to solve
                for `noise_level_widget.value()`
                """
        noise_level_widget = self.NOISE_SLIDER
        denominator = (noise_level_widget.maximum() - noise_level_widget.minimum())
>>>>>>> e5488231
        numerator = new_noise_level * denominator
        new_value = numerator + noise_level_widget.minimum()
        noise_level_widget.setValue(
            new_value
        )

    def get_cone_noise_level(self):
        """Returns the cone noise slider's noise level."""

        noise_level_widget = self.CONE_NOISE_SLIDER
<<<<<<< HEAD
        numerator = (1.0 * (noise_level_widget.value() -
                            noise_level_widget.minimum()))
        denominator = (noise_level_widget.maximum() -
                       noise_level_widget.minimum())
        return self.MAX_CONE_NOISE * numerator/denominator

    def set_cone_noise_level(self, new_noise_level):
        """
        Sets the cone noise slider's level.
        Code may look complicated, but it's really just inverting get_cone_noise_level to solve
        for `cone_noise_level_widget.value()`
        """
        noise_level_widget = self.CONE_NOISE_SLIDER
        denominator = (noise_level_widget.maximum() -
                       noise_level_widget.minimum())
=======
        numerator = (1.0 * (noise_level_widget.value() - noise_level_widget.minimum()))
        denominator = (noise_level_widget.maximum() - noise_level_widget.minimum())
        return self.MAX_CONE_NOISE * numerator / denominator

    def set_cone_noise_level(self, new_noise_level):
        """
                Sets the cone noise slider's level.
                Code may look complicated, but it's really just inverting get_cone_noise_level to solve
                for `cone_noise_level_widget.value()`
                """
        noise_level_widget = self.CONE_NOISE_SLIDER
        denominator = (noise_level_widget.maximum() - noise_level_widget.minimum())
>>>>>>> e5488231
        numerator = new_noise_level * denominator / self.MAX_CONE_NOISE
        new_value = numerator + noise_level_widget.minimum()
        noise_level_widget.setValue(
            new_value
        )

    def get_color_noise_level(self):
        """Returns the color noise slider's noise level."""

        noise_level_widget = self.COLOR_NOISE_SLIDER
<<<<<<< HEAD
        numerator = (1.0 * (noise_level_widget.value() -
                            noise_level_widget.minimum()))
        denominator = (noise_level_widget.maximum() -
                       noise_level_widget.minimum())
        return self.MAX_COLOR_NOISE * numerator/denominator

    def set_color_noise_level(self, new_noise_level):
        """
        Sets the color noise slider's level.
        Code may look complicated, but it's really just inverting get_color_noise_level to solve
        for `color_noise_level_widget.value()`
        """
        noise_level_widget = self.COLOR_NOISE_SLIDER
        denominator = (noise_level_widget.maximum() -
                       noise_level_widget.minimum())
=======
        numerator = (1.0 * (noise_level_widget.value() - noise_level_widget.minimum()))
        denominator = (noise_level_widget.maximum() - noise_level_widget.minimum())
        return self.MAX_COLOR_NOISE * numerator / denominator

    def set_color_noise_level(self, new_noise_level):
        """
                Sets the color noise slider's level.
                Code may look complicated, but it's really just inverting get_color_noise_level to solve
                for `color_noise_level_widget.value()`
                """
        noise_level_widget = self.COLOR_NOISE_SLIDER
        denominator = (noise_level_widget.maximum() - noise_level_widget.minimum())
>>>>>>> e5488231
        numerator = new_noise_level * denominator / self.MAX_COLOR_NOISE
        new_value = numerator + noise_level_widget.minimum()
        noise_level_widget.setValue(
            new_value
        )

<<<<<<< HEAD
    def convert_button_pressed(self):
        """Handles interfacing with ConversionTools."""

        # Get info from launcher gui
        from_type = self.CONVERT_FROM_MENU.currentText()
        to_type = self.CONVERT_TO_MENU.currentText()
        filename = self.FILE_FOR_CONVERSION_BOX.currentText()
        self.tell_launchella("Conversion Button Pressed!  From: " + from_type +
                             " To: " + to_type + " For: " + filename)
        midpoint_widget = self.MIDPOINT_CHECKBOX

        # Calculate correct full filepath for file to convert
        if from_type == "png":
            filename = os.path.join(self.GAZEBO, 'randgen_imgs/'+filename)
        elif from_type == "launch":
            filename = os.path.join(self.GAZEBO, 'launch/'+filename)
        elif from_type == "csv":
            filename = os.path.join(self.GAZEBO, 'tracks/'+filename)

        # Calculate some parameters
        suffix = "_CT" if self.SUFFIX_CHECKBOX.isChecked() else ""
        use_midpoints = midpoint_widget.isVisible() and midpoint_widget.isChecked()

        # Convert it
        Converter.convert(
            from_type,
            to_type,
            filename,
            params={
                "noise": self.get_noise_level(),
                "midpoints": use_midpoints
            },
            conversion_suffix=suffix
        )
        self.load_track_dropdowns()
        self.tell_launchella("Conversion Succeeded!  From: " + from_type +
                             " To: " + to_type + " For: " + filename)

=======
>>>>>>> e5488231
    def launch_button_pressed(self):
        """Launches Gazebo."""
        if self.has_launched_ros:
            # Don't let people press launch twice
            return
        self.has_launched_ros = True

<<<<<<< HEAD
        self.tell_launchella("--------------------------")
        self.tell_launchella("\t\t\tLaunching Nodes...")
=======
        self.logger.info("Launching Nodes...")
>>>>>>> e5488231

        """
                Here is our pre-launch process:
                1: Create csv from track_to_launch
                2: Kill random noise tiles in accordance with the noise value
                3: Shuffle cone positions slightly in accordance with cone noise value
                4: Convert that to "LAST_LAUNCH.launch"
                Launch LAST_LAUNCH.launch
                """

        # Create csv from track_to_launch
<<<<<<< HEAD
        self.tell_launchella("Creating csv...")
        track_to_launch = self.TRACK_SELECTOR.currentText() + ".launch"
        full_path = os.path.join(
=======
        self.logger.info("Creating csv...")
        track_to_launch = self.TRACK_SELECTOR.currentText() + ".launch"
        full_path = join(
>>>>>>> e5488231
            self.GAZEBO,
            'launch',
            track_to_launch
        )
        Converter.convert(
            "launch",
            "csv",
            full_path,
            override_name="LAST_LAUNCH"
        )

        # Get noise level
<<<<<<< HEAD
        self.tell_launchella("Launching " + track_to_launch)
        noise_level = self.get_noise_level()
        cone_noise_level = self.get_cone_noise_level()
        color_noise_level = self.get_color_noise_level()
        self.tell_launchella("With Noise Level: " + str(noise_level))

        # Remove relevant random noise tiles from the csv
        csv_path = os.path.join(
=======
        noise_level = self.get_noise_level()
        cone_noise_level = self.get_cone_noise_level()
        color_noise_level = self.get_color_noise_level()
        self.logger.info("Launching " + track_to_launch + " With Noise Level: " + str(noise_level))

        # Remove relevant random noise tiles from the csv
        csv_path = join(
>>>>>>> e5488231
            self.GAZEBO,
            'tracks',
            "LAST_LAUNCH.csv"
        )
        loaded_csv = pd.read_csv(
            csv_path,
            names=[
                "tag",
                "x",
                "y",
                "direction",
                "x_variance",
                "y_variance",
                "xy_covariance"
            ],
            skiprows=1
        )
        loaded_csv = loaded_csv[
            (
<<<<<<< HEAD
                (loaded_csv["tag"] != "inactive_noise") &
                (loaded_csv["tag"] != "active_noise")
            ) |
            (uniform(0, 1) < noise_level)
        ]
=======
                    (loaded_csv["tag"] != "inactive_noise") &
                    (loaded_csv["tag"] != "active_noise")
            ) |
            (uniform(0, 1) < noise_level)
            ]
>>>>>>> e5488231

        for idx, val in loaded_csv.iterrows():
            # Activate remaining noise
            if loaded_csv.loc[idx, "tag"] == "inactive_noise":
                loaded_csv.loc[idx, "tag"] = "active_noise"

            # Shuffle cones
            cone_types = ["blue", "yellow", "orange", "big_orange"]
            if loaded_csv.loc[idx, "tag"] in cone_types:
                uniform_angle = uniform(0, 2 * math.pi)
                uniform_radius = uniform(0, cone_noise_level)
                del_x = uniform_radius * math.cos(uniform_angle)
                del_y = uniform_radius * math.sin(uniform_angle)
<<<<<<< HEAD
                loaded_csv.loc[idx, "x"] = float(
                    loaded_csv.loc[idx, "x"]) + del_x
                loaded_csv.loc[idx, "y"] = float(
                    loaded_csv.loc[idx, "y"]) + del_y
=======
                loaded_csv.loc[idx, "x"] = float(loaded_csv.loc[idx, "x"]) + del_x
                loaded_csv.loc[idx, "y"] = float(loaded_csv.loc[idx, "y"]) + del_y
>>>>>>> e5488231

        loaded_csv.to_csv(
            csv_path,
            index=False,
            columns=[
                "tag",
                "x",
                "y",
                "direction",
                "x_variance",
                "y_variance",
                "xy_covariance"
            ]
        )

        # Convert csv to launch file
        Converter.convert(
            "csv",
            "launch",
            csv_path,
            params={"keep_all_noise": True, "noise": 1},
            override_name="LAST_LAUNCH"
        )
        track_to_launch = "LAST_LAUNCH.launch"

        # Re-create csv file because the csv-to-launch file re-centers the data
        # A different fix would be to add another metapixel to trackimages that stores
        # What the car's position should be.
        # But this will work for now
        Converter.convert(
            "launch",
            "csv",
<<<<<<< HEAD
            os.path.join(
=======
            join(
>>>>>>> e5488231
                self.GAZEBO,
                'launch',
                "LAST_LAUNCH.launch"
            ),
            conversion_suffix=""
        )

        # And now strip the launch file of the metadata that causes warnings
        # This step is non-essential, but will result in a lot of terminal warnings
        # if left out
        Converter.convert(
            "csv",
            "launch",
<<<<<<< HEAD
            os.path.join(
=======
            join(
>>>>>>> e5488231
                self.GAZEBO,
                'tracks',
                "LAST_LAUNCH.csv"
            ),
            params={"keep_all_noise": False, "noise": 1},
            conversion_suffix=""
        )

        # Get vehicle model information
<<<<<<< HEAD
        self.tell_launchella(
            "With " + self.VEHICLE_MODEL_MENU.currentText() + "Vehicle Model")
        vehicle_model = "vehicleModel:=" + self.VEHICLE_MODEL_MENU.currentText()

        # Get command mode information
        self.tell_launchella("With Command Mode set to " +
                             self.COMMAND_MODE_MENU.currentText())
        command_mode = "commandMode:=" + self.COMMAND_MODE_MENU.currentText()

        # Get checkbox parameter information
        parameters_to_pass = [
            "track:=" + track_to_launch.split(".")[0], vehicle_model, command_mode]
=======
        self.logger.info("With " + self.VEHICLE_MODEL_MENU.currentText() + " Vehicle Model " +
                         "using the " + self.COMMAND_MODE_MENU.currentText() + " command mode")

        vehicle_model = "vehicleModel:=" + self.VEHICLE_MODEL_MENU.currentText()
        command_mode = "commandMode:=" + self.COMMAND_MODE_MENU.currentText()

        # Get checkbox parameter information
        parameters_to_pass = ["track:=" + track_to_launch.split(".")[0], vehicle_model, command_mode]
>>>>>>> e5488231
        for checkbox, param_if_on, param_if_off in self.checkbox_parameter_mapping:
            if checkbox.isChecked():
                parameters_to_pass.extend(param_if_on)
            else:
                parameters_to_pass.extend(param_if_off)

<<<<<<< HEAD
        # Here we launch `simulation.launch`.
        self.popen_process = self.launch_node_with_args(
            'eufs_launcher',
            'simulation.launch',
=======
        # Here we launch `simulation.launch.py`.
        self.popen_process = self.launch_node_with_args(
            'eufs_launcher',
            'simulation.launch.py',
>>>>>>> e5488231
            parameters_to_pass
        )

        # Trigger launch files hooked to checkboxes
        for checkbox, effect_on, effect_off in self.checkbox_effect_mapping:
            if checkbox.isChecked():
                effect_on()
            else:
                effect_off()

        # Hard-Coded Map Effect
        if hasattr(self, "FAST_SLAM_LOAD_MAP") and self.FAST_SLAM_LOAD_MAP.isChecked():
<<<<<<< HEAD
            in_path = os.path.join(
=======
            in_path = join(
>>>>>>> e5488231
                self.GAZEBO,
                'tracks',
                "LAST_LAUNCH.csv"
            )
            the_csv = pd.read_csv(
                in_path,
                names=[
                    "tag",
                    "x",
                    "y",
                    "direction",
                    "x_variance",
                    "y_variance",
                    "xy_covariance"
                ],
                skiprows=1
            )
            cone_types = ["blue", "yellow", "orange", "big_orange"]
            for index, row in the_csv.iterrows():
                if uniform(0, 1) < color_noise_level and row["tag"] in cone_types:
                    the_csv.at[index, "tag"] = "unknown_color"
<<<<<<< HEAD
            out_path = os.path.join(
=======
            out_path = join(
>>>>>>> e5488231
                self.GAZEBO,
                'tracks',
                "FAST_SLAM_PRELOADED_MAP.csv"
            )
            the_csv.to_csv(
                out_path,
                index=False,
                columns=[
                    "tag",
                    "x",
                    "y",
                    "direction",
                    "x_variance",
                    "y_variance",
                    "xy_covariance"
                ]
            )
            rospy.set_param("/slam/map_path", out_path)

        # Auto-launch default scripts in yaml
        scripts = self.default_config["eufs_launcher"]["on_startup"]
        for key, value in scripts.items():
            if "args" in scripts[key]:
                cur_script_args = self.arg_to_list(scripts[key]["args"])
            else:
                cur_script_args = []
<<<<<<< HEAD
            self.launch_node_with_args(
                scripts[key]["package"], scripts[key]["launch_file"], cur_script_args)

        self.tell_launchella("As I have fulfilled my purpose in guiding you " +
                             "to launch a track, this launcher will no longer " +
                             "react to input.")

        # Hide launcher
        self._widget.setVisible(False)

        rate = self.node.create_rate(0.1)
        rate.sleep()
        self._widget.window().showMinimized()
=======
            self.launch_node_with_args(scripts[key]["package"], scripts[key]["launch_file"], cur_script_args)

        self.LAUNCH_BUTTON.setEnabled(False)
>>>>>>> e5488231

    def launch_node(self, package, launch_file):
        """Wrapper for launch_node_with_args"""
        self.launch_node_with_args(package, launch_file, [])

    def launch_node_with_args(self, package, launch_file, args):
        """
<<<<<<< HEAD
        Launches ros node.
        """
=======
                Launches ros node.
                """
>>>>>>> e5488231
        command = ' '.join(["ros2 launch", package, launch_file] + args)
        process = Popen(command, shell=True)
        self.popens.append(process)
        return process

    def shutdown_plugin(self):
<<<<<<< HEAD
        """Unregister all publishers, kill all nodes."""
        self.tell_launchella("Shutdown Engaged...")

        # (Stop all processes)
        for p in self.processes:
            p.stop()

        for l in self.launches:
            l.shutdown()

        for p in self.popens:
            p.kill()

        # Manual node killer (needs to be used on nodes opened by Popen):
        extra_nodes = self.node.get_node_names()
        if "/eufs_launcher" in extra_nodes:
            extra_nodes.remove("/eufs_launcher")
        if "/rosout" in extra_nodes:
            extra_nodes.remove("/rosout")
        left_open = len(extra_nodes)
        if (left_open > 0 and self.DEBUG_SHUTDOWN):
            self.node.get_logger().error(
                "Warning, after shutting down the launcher, " +
                "these nodes are still running: " + str(extra_nodes))

        nodes_to_kill = self.arg_to_list(
            self.default_config["eufs_launcher"]["nodes_to_kill"])
        for bad_node in extra_nodes:
            if bad_node in nodes_to_kill:
                Popen(["rosnode", "kill", bad_node])
        Popen(["killall", "-9", "gzserver"])
        time.sleep(0.25)
        extra_nodes = self.node.get_node_names()
        if "/eufs_launcher" in extra_nodes:
            extra_nodes.remove("/eufs_launcher")
        if "/rosout" in extra_nodes:
            extra_nodes.remove("/rosout")
        if left_open > 0 and self.DEBUG_SHUTDOWN:
            self.node.get_logger().error("Pruned to: " + str(extra_nodes))
=======
        """Kill all nodes."""
        self.logger.info("Shutdown Engaged...")

        for process in self.popens:
            process.terminate()

        self.logger.info("All nodes killed")
>>>>>>> e5488231
<|MERGE_RESOLUTION|>--- conflicted
+++ resolved
@@ -5,62 +5,6 @@
 from subprocess import Popen
 from random import uniform
 
-<<<<<<< HEAD
-class EufsLauncher(Plugin):
-
-    def __init__(self, context):
-        """
-        This function handles loading the launcher GUI
-        and all the setting-up of the values and buttons displayed.
-        """
-        super(EufsLauncher, self).__init__(context)
-
-        # Give QObjects reasonable names
-        self.setObjectName('EufsLauncher')
-
-        self.node = context.node
-
-        self.node.declare_parameter(
-            "/eufs_launcher/config",
-            value="config/eufs_launcher.yaml"
-        )
-        self.node.declare_parameter(
-            "/eufs_launcher/config_loc",
-            value="eufs_launcher"
-        )
-        self.node.declare_parameter(
-            "/eufs_launcher/gui",
-            value="True"
-        )
-
-        yaml_to_load = self.node.get_parameter("/eufs_launcher/config").value
-        loc_to_load = self.node.get_parameter(
-            "/eufs_launcher/config_loc").value
-        use_gui = self.node.get_parameter("/eufs_launcher/gui").value
-
-        # Process standalone plugin command-line arguments
-        from argparse import ArgumentParser
-        parser = ArgumentParser()
-        # Add argument(s) to the parser.
-        parser.add_argument("-q", "--quiet", action="store_true",
-                            dest="quiet",
-                            help="Put plugin in silent mode")
-        args, unknowns = parser.parse_known_args(context.argv())
-        if not args.quiet:
-            self.node.get_logger().debug('arguments: ' + str(args))
-            self.node.get_logger().debug('unknowns: ' + str(unknowns))
-
-        # Load in eufs_launcher parameters
-        # yaml_to_load is a special variable that is set by `eufs_launcher.py`
-        # in `eufs_launcher/scripts`.  It defaults to `eufs_launcher.yaml`, but
-        # can be passed in using the `config` param.  Example:
-        # `roslaunch eufs_launcher eufs_launcher.launch config:=example.yaml`
-        # Will load in example.yaml instead.
-        yaml_loc = os.path.join(
-            get_package_share_directory(loc_to_load),
-            yaml_to_load.split(".")[0] + ".yaml"
-        )
-=======
 import yaml
 
 import pandas as pd
@@ -122,7 +66,6 @@
             yaml_to_load.split(".")[0] + ".yaml"
         )
 
->>>>>>> e5488231
         with open(yaml_loc, 'r') as stream:
             try:
                 self.default_config = yaml.safe_load(stream)
@@ -134,27 +77,16 @@
         self._widget = QWidget()
 
         # Get path to UI file which should be in the "resource" folder of this package
-<<<<<<< HEAD
-        self.main_ui_file = os.path.join(get_package_share_directory('eufs_launcher'),
-                                         'resource',
-                                         'Launcher.ui'
-                                         )
-=======
         self.main_ui_file = join(get_package_share_directory('eufs_launcher'),
                                  'resource',
                                  'launcher.ui',
                                  )
->>>>>>> e5488231
 
         # Extend the widget with all attributes and children from UI file
         loadUi(self.main_ui_file, self._widget)
 
         # Give QObjects reasonable names
-<<<<<<< HEAD
-        self._widget.setObjectName('EufsLauncherUI')
-=======
         self._widget.setObjectName('EUFSLauncherUI')
->>>>>>> e5488231
 
         # Show _widget.windowTitle on left-top of each plugin (when
         # it's set in _widget). This is useful when you open multiple
@@ -162,12 +94,7 @@
         # plugin at once, these lines add number to make it easy to
         # tell from pane to pane.
         if context.serial_number() > 1:
-<<<<<<< HEAD
-            the_title = (self._widget.windowTitle() +
-                         (' (%d)' % context.serial_number()))
-=======
             the_title = (self._widget.windowTitle() + (' (%d)' % context.serial_number()))
->>>>>>> e5488231
             self._widget.setWindowTitle(the_title)
 
         # Set the magic number for the maximum cone noise allowed
@@ -178,95 +105,6 @@
         self.GAZEBO = get_package_share_directory('eufs_gazebo')
 
         # Give widget components permanent names
-<<<<<<< HEAD
-        self.PRESET_SELECTOR = self._widget.findChild(QComboBox, "WhichPreset")
-        self.TRACK_SELECTOR = self._widget.findChild(QComboBox, "WhichTrack")
-        self.LAUNCH_BUTTON = self._widget.findChild(
-            QPushButton, "LaunchButton")
-        self.GENERATOR_BUTTON = self._widget.findChild(
-            QPushButton, "GenerateButton")
-
-        self.CONVERT_BUTTON = self._widget.findChild(
-            QPushButton, "ConvertButton")
-        self.RENAME_BUTTON = self._widget.findChild(
-            QPushButton, "RenameButton")
-        self.SKETCHER_BUTTON = self._widget.findChild(
-            QPushButton, "SketcherButton")
-        self.LAX_CHECKBOX = self._widget.findChild(QCheckBox, "LaxCheckBox")
-        self.CONVERT_FROM_MENU = self._widget.findChild(
-            QComboBox, "ConvertFrom")
-        self.CONVERT_TO_MENU = self._widget.findChild(QComboBox, "ConvertTo")
-        self.MIDPOINT_CHECKBOX = self._widget.findChild(
-            QCheckBox, "MidpointBox")
-
-        self.SUFFIX_CHECKBOX = self._widget.findChild(QCheckBox, "SuffixBox")
-        self.USER_FEEDBACK_LABEL = self._widget.findChild(
-            QLabel, "UserFeedbackLabel")
-        self.RENAME_FILE_TEXTBOX = self._widget.findChild(
-            QLineEdit, "RenameFileTextbox")
-        self.RENAME_FILE_HEADER = self._widget.findChild(
-            QLabel, "RenameFileHeader")
-        self.NOISE_SLIDER = self._widget.findChild(QSlider, "Noisiness")
-        self.VEHICLE_MODEL_MENU = self._widget.findChild(
-            QComboBox, "WhichVehicleModel")
-        self.COMMAND_MODE_MENU = self._widget.findChild(
-            QComboBox, "WhichCommandMode")
-        self.CONE_NOISE_SLIDER = self._widget.findChild(
-            QSlider, "ConeNoisiness")
-        self.COLOR_NOISE_SLIDER = self._widget.findChild(
-            QSlider, "ConeColorNoisiness")
-
-        self.FILE_FOR_CONVERSION_BOX = self._widget.findChild(
-            QComboBox,
-            "FileForConversion"
-        )
-        self.FULL_STACK_COPY_BUTTON = self._widget.findChild(
-            QCheckBox,
-            "FullStackCopyButton"
-        )
-        self.FULL_STACK_TRACK_GEN_BUTTON = self._widget.findChild(
-            QCheckBox,
-            "FullStackTrackGenButton"
-        )
-
-        self.MIN_STRAIGHT_SLIDER = self._widget.findChild(
-            QSlider, "Param_MIN_STRAIGHT")
-        self.MAX_STRAIGHT_SLIDER = self._widget.findChild(
-            QSlider, "Param_MAX_STRAIGHT")
-        self.MIN_CTURN_SLIDER = self._widget.findChild(
-            QSlider, "Param_MIN_CTURN")
-        self.MAX_CTURN_SLIDER = self._widget.findChild(
-            QSlider, "Param_MAX_CTURN")
-        self.MIN_HAIRPIN_SLIDER = self._widget.findChild(
-            QSlider, "Param_MIN_HAIRPIN")
-        self.MAX_HAIRPIN_SLIDER = self._widget.findChild(
-            QSlider, "Param_MAX_HAIRPIN")
-        self.HAIRPIN_PAIRS_SLIDER = self._widget.findChild(
-            QSlider, "Param_HAIRPIN_PAIRS")
-        self.MAX_LENGTH_SLIDER = self._widget.findChild(
-            QSlider, "Param_MAX_LENGTH")
-        self.TRACK_WIDTH_SLIDER = self._widget.findChild(
-            QSlider, "Param_TRACK_WIDTH")
-
-        self.MIN_STRAIGHT_LABEL = self._widget.findChild(
-            QLabel, "Label_MIN_STRAIGHT")
-        self.MAX_STRAIGHT_LABEL = self._widget.findChild(
-            QLabel, "Label_MAX_STRAIGHT")
-        self.MIN_CTURN_LABEL = self._widget.findChild(
-            QLabel, "Label_MIN_CTURN")
-        self.MAX_CTURN_LABEL = self._widget.findChild(
-            QLabel, "Label_MAX_CTURN")
-        self.MIN_HAIRPIN_LABEL = self._widget.findChild(
-            QLabel, "Label_MIN_HAIRPIN")
-        self.MAX_HAIRPIN_LABEL = self._widget.findChild(
-            QLabel, "Label_MAX_HAIRPIN")
-        self.HAIRPIN_PAIRS_LABEL = self._widget.findChild(
-            QLabel, "Label_HAIRPIN_PAIRS")
-        self.MAX_LENGTH_LABEL = self._widget.findChild(
-            QLabel, "Label_MAX_LENGTH")
-        self.TRACK_WIDTH_LABEL = self._widget.findChild(
-            QLabel, "Label_TRACK_WIDTH")
-=======
         self.TRACK_SELECTOR = self._widget.findChild(QComboBox, "WhichTrack")
         self.LAUNCH_BUTTON = self._widget.findChild(QPushButton, "LaunchButton")
 
@@ -275,40 +113,14 @@
         self.COMMAND_MODE_MENU = self._widget.findChild(QComboBox, "WhichCommandMode")
         self.CONE_NOISE_SLIDER = self._widget.findChild(QSlider, "ConeNoisiness")
         self.COLOR_NOISE_SLIDER = self._widget.findChild(QSlider, "ConeColorNoisiness")
->>>>>>> e5488231
 
         # Check the file directory to update drop-down menu
         self.load_track_dropdowns()
 
-<<<<<<< HEAD
-        # Get presets
-        preset_names = Generator.get_preset_names()
-
-        # Add Presets to Preset Selector (always put Computer Friendly first)
-        default_preset = Generator.get_default_preset()
-        if default_preset in preset_names:
-            self.PRESET_SELECTOR.addItem(default_preset)
-        for f in preset_names:
-            if f != default_preset:
-                self.PRESET_SELECTOR.addItem(f)
-
         # Hook up buttons to onclick functions
         self.LAUNCH_BUTTON.clicked.connect(self.launch_button_pressed)
-        self.GENERATOR_BUTTON.clicked.connect(self.generator_button_pressed)
-        self.CONVERT_BUTTON.clicked.connect(self.convert_button_pressed)
-        self.RENAME_BUTTON.clicked.connect(self.copy_button_pressed)
-
-        # Create array of running processes
-        self.processes = []
-        # And also an array of running launches
-        self.launches = []
-        # And array of running popens (things launched by popen)
-=======
-        # Hook up buttons to onclick functions
-        self.LAUNCH_BUTTON.clicked.connect(self.launch_button_pressed)
 
         # Create array of popen processes
->>>>>>> e5488231
         self.popens = []
 
         # Add widget to the user interface
@@ -319,54 +131,20 @@
         self.launch_file_override = None
         self.popen_process = None
 
-<<<<<<< HEAD
-        # Set up the Generator Params
-        self.update_preset()
-
-        # Give sliders the correct range
-        self.set_slider_ranges()
-
-        # Relabel the params
-        self.keep_params_up_to_date()
-        self.keep_sliders_up_to_date()
-
-        # Hook up sliders to function that monitors when they've been changed
-        self.keep_track_of_slider_changes()
-        self.keep_track_of_preset_changes()
-
-=======
->>>>>>> e5488231
         # While in the process of changing sliders,
         # we don't want our monitor function to be rapidly firing
         # So we toggle this variable when ready
         self.ignore_slider_changes = False
 
-<<<<<<< HEAD
-        # Setup Lax Generation button
-        self.LAX_CHECKBOX.setChecked(self.LAX_GENERATION)
-
-=======
->>>>>>> e5488231
         # Setup Vehicle Models menu
         # Clear the dropdowns
         self.VEHICLE_MODEL_MENU.clear()
 
         # Remove "blacklisted" files (ones that don't define vehicle models)
-<<<<<<< HEAD
-        models_filepath = os.path.join(
-            get_package_share_directory('eufs_models'), 'models/models.txt'
-        )
-        vehicle_models_ = open(models_filepath, "r")
-        vehicle_models = [model.strip()
-                          for model in vehicle_models_]  # remove \n
-=======
-        models_filepath = join(
-            get_package_share_directory('eufs_gazebo_plugins'),
-            'gazebo_race_car_model/src/models/models.txt'
-        )
+        models_filepath = join(get_package_share_directory('eufs_models'),
+                               'models/models.txt')
         vehicle_models_ = open(models_filepath, "r")
         vehicle_models = [model.strip() for model in vehicle_models_]  # remove \n
->>>>>>> e5488231
 
         default_model = self.default_config["eufs_launcher"]["default_vehicle_model"]
         if default_model in vehicle_models:
@@ -385,39 +163,6 @@
             if mode != default_mode:
                 self.COMMAND_MODE_MENU.addItem(mode)
 
-<<<<<<< HEAD
-        # Setup Conversion Tools dropdowns
-        for f in ["launch", "png", "csv"]:
-            self.CONVERT_FROM_MENU.addItem(f)
-        for f in ["csv", "png", "launch", "ALL"]:
-            self.CONVERT_TO_MENU.addItem(f)
-
-        self.update_converter_dropdown()
-        self.CONVERT_FROM_MENU.currentTextChanged.connect(
-            self.update_converter_dropdown)
-        self.CONVERT_TO_MENU.currentTextChanged.connect(
-            self.update_midpoints_box)
-        self.FILE_FOR_CONVERSION_BOX.currentTextChanged.connect(
-            self.update_copier)
-
-        # Prep midpoints checkbox
-        convert_to = self.CONVERT_TO_MENU.currentText()
-        self.MIDPOINT_CHECKBOX.setChecked(True)
-
-        # Suffix checkbox
-        suffix_box = self.SUFFIX_CHECKBOX
-        suffix_box.setChecked(True)
-
-        # Track Gen full stack checkbox
-        track_generator_full_stack = self.FULL_STACK_TRACK_GEN_BUTTON
-        track_generator_full_stack.setChecked(True)
-
-        # Copier full stack checkbox
-        copier_full_stack = self.FULL_STACK_COPY_BUTTON
-        copier_full_stack.setChecked(True)
-
-=======
->>>>>>> e5488231
         # Add buttons from yaml file
         checkboxes = OrderedDict(
             sorted(
@@ -466,23 +211,12 @@
                 ))
             if "parameter_triggering" in checkboxes[key]:
                 # This handles parameter details that will be passed to the
-<<<<<<< HEAD
-                # `simulation.launch` backbone file depending on whether the
-                # checkbox is on or off
-                self.checkbox_parameter_mapping.append((
-                    cur_cbox,
-                    self.arg_to_list(
-                        checkboxes[key]["parameter_triggering"]["if_on"]),
-                    self.arg_to_list(
-                        checkboxes[key]["parameter_triggering"]["if_off"])
-=======
                 # `simulation.launch.py` backbone file depending on whether the
                 # checkbox is on or off
                 self.checkbox_parameter_mapping.append((
                     cur_cbox,
                     self.arg_to_list(checkboxes[key]["parameter_triggering"]["if_on"]),
                     self.arg_to_list(checkboxes[key]["parameter_triggering"]["if_off"])
->>>>>>> e5488231
                 ))
             if "ros_param_triggering" in checkboxes[key]:
                 # This handles ros parameters that need to be set
@@ -523,12 +257,6 @@
             float(self.default_config["eufs_launcher"]["color_noise_default"])
         )
 
-<<<<<<< HEAD
-        # Change label to show current selected file for the copier
-        self.update_copier()
-
-=======
->>>>>>> e5488231
         self.DEBUG_SHUTDOWN = False
 
         # Looping over all widgest to fix scaling issue via manual scaling
@@ -541,7 +269,6 @@
                 new_width = (
                     geom.width() * (scaler_multiplier) if not isinstance(widget, QLabel)
                     else geom.width() * (scaler_multiplier) + 200
-<<<<<<< HEAD
                 )
                 widget.setGeometry(
                     geom.x() * scaler_multiplier,
@@ -549,57 +276,27 @@
                     new_width,
                     geom.height() * (scaler_multiplier)
                 )
-=======
-                )
-                widget.setGeometry(
-                    geom.x() * scaler_multiplier,
-                    geom.y() * scaler_multiplier,
-                    new_width,
-                    geom.height() * (scaler_multiplier)
-                )
->>>>>>> e5488231
 
         # If use_gui is false, we jump straight into launching the track
         # use_gui is a special variable set by `eufs_launcher.py`
         if not use_gui:
             self.launch_button_pressed()
 
-<<<<<<< HEAD
-    def tell_launchella(self, what):
-        """Display text in feedback box (lower left corner)."""
-
-        self.USER_FEEDBACK_LABEL.setText(what)
-        QApplication.processEvents()
-
-    def load_track_dropdowns(self):
-        """
-        Peruses file system for files to add to the drop-down menus of the launcher.
-        """
-=======
     def load_track_dropdowns(self):
         """
                 Peruses file system for files to add to the drop-down menus of the launcher.
                 """
->>>>>>> e5488231
 
         # Clear the dropdowns
         self.TRACK_SELECTOR.clear()
         # Get tracks from eufs_gazebo package
-<<<<<<< HEAD
-        relevant_path = os.path.join(self.GAZEBO, 'launch')
-=======
         relevant_path = join(self.GAZEBO, 'launch')
->>>>>>> e5488231
         launch_files = [
             f for f in listdir(relevant_path) if isfile(join(relevant_path, f))
         ]
 
         # Remove "blacklisted" files (ones that don't define tracks)
-<<<<<<< HEAD
-        blacklist_filepath = os.path.join(
-=======
         blacklist_filepath = join(
->>>>>>> e5488231
             self.GAZEBO,
             'launch/blacklist.txt'
         )
@@ -615,120 +312,6 @@
             if f != base_track:
                 self.TRACK_SELECTOR.addItem(f.split(".")[0])
 
-<<<<<<< HEAD
-    def copy_button_pressed(self):
-        """When copy button is pressed, launch ConversionTools"""
-
-        self.tell_launchella("Copying...")
-
-        # Copy the current file
-        is_full_stack = self.FULL_STACK_COPY_BUTTON.isChecked()
-        file_to_copy_to = self.RENAME_FILE_TEXTBOX.text()
-        file_to_copy_from = self.FILE_FOR_CONVERSION_BOX.currentText()
-        raw_name_to = file_to_copy_to.split(".")[0]
-        raw_name_from = file_to_copy_from.split(".")[0]
-        ending = file_to_copy_from.split(".")[-1]
-
-        # Don't let them create null-named files
-        if len(file_to_copy_to) == 0:
-            return
-
-        # For launch files, we also need to move around the model folders
-        if ending == "launch":
-            model_path = os.path.join(
-                get_package_share_directory('eufs_description'),
-                'models',
-                raw_name_to
-            )
-            if not os.path.exists(model_path):
-                os.mkdir(model_path)
-
-            # Copy sdf files
-            path_from = os.path.join(
-                get_package_share_directory('eufs_description'),
-                'models',
-                raw_name_from,
-                "model.sdf"
-            )
-            path_to = os.path.join(
-                get_package_share_directory('eufs_description'),
-                'models',
-                raw_name_to,
-                "model.sdf"
-            )
-            Converter.copy_file(path_from, path_to)
-
-            # Copy config files
-            path_from = os.path.join(
-                get_package_share_directory('eufs_description'),
-                'models',
-                raw_name_from,
-                "model.config"
-            )
-            path_to = os.path.join(
-                get_package_share_directory('eufs_description'),
-                'models',
-                raw_name_to,
-                "model.config"
-            )
-            Converter.copy_file(path_from, path_to)
-
-            # Copy launch files
-            path_from = os.path.join(
-                self.GAZEBO,
-                'launch',
-                file_to_copy_from
-            )
-            path_to = os.path.join(
-                self.GAZEBO,
-                'launch',
-                raw_name_to + "." + ending
-            )
-            Converter.copy_file(path_from, path_to)
-
-        # Copy pngs
-        elif ending == "png":
-            path_from = os.path.join(
-                self.GAZEBO,
-                'randgen_imgs',
-                file_to_copy_from
-            )
-            path_to = os.path.join(
-                self.GAZEBO,
-                'randgen_imgs',
-                raw_name_to + "." + ending
-            )
-            Converter.copy_file(path_from, path_to)
-
-        # Copy csvs
-        elif ending == "csv":
-            path_from = os.path.join(
-                self.GAZEBO,
-                'tracks',
-                file_to_copy_from
-            )
-            path_to = os.path.join(
-                self.GAZEBO,
-                'tracks',
-                raw_name_to + "." + ending
-            )
-            Converter.copy_file(path_from, path_to)
-
-        # If full stack copying, convert to all file formats
-        if self.FULL_STACK_COPY_BUTTON.isChecked():
-            Converter.convert(
-                ending,
-                "ALL",
-                path_to,
-                params={"noise": self.get_noise_level()}
-            )
-
-        # Update drop-downs with new files in directory
-        self.load_track_dropdowns()
-        self.tell_launchella("Copy Succeeded!")
-
-=======
->>>>>>> e5488231
     def arg_to_list(self, d):
         """Converts yaml arg dict to parameter list"""
         to_return = []
@@ -736,335 +319,10 @@
             to_return.append(str(k))
         return list(to_return)
 
-<<<<<<< HEAD
-    def update_copier(self):
-        """Change label to show current selected file for the copier"""
-        copy_head = self.RENAME_FILE_HEADER
-        copy_head.setText(
-            "Copy: " + self.FILE_FOR_CONVERSION_BOX.currentText())
-
-    def update_midpoints_box(self):
-        """
-        Controls the handling of the box that, when ticked,
-        tells the to-csv converter to calculate cone midpoints.
-        """
-        # Toggle checkbox
-        convert_to = self.CONVERT_TO_MENU.currentText()
-
-    def update_converter_dropdown(self):
-        """Keep the drop-down menus of ConversionTools in sync with the filesystem."""
-        from_type = self.CONVERT_FROM_MENU.currentText()
-        all_files = []
-
-        if from_type == "launch":
-            # Get tracks from eufs_gazebo package
-            relevant_path = os.path.join(
-                self.GAZEBO,
-                'launch'
-            )
-            launch_files = [
-                f for f in listdir(relevant_path) if isfile(join(relevant_path, f))
-            ]
-
-            # Remove "blacklisted" files (ones that don't define tracks)
-            blacklist_filepath = os.path.join(
-                self.GAZEBO,
-                'launch/blacklist.txt'
-            )
-            blacklist_ = open(blacklist_filepath, "r")
-            blacklist = [f.strip() for f in blacklist_]
-            all_files = [f for f in launch_files if f not in blacklist]
-        elif from_type == "png":
-            # Get images
-            relevant_path = os.path.join(
-                self.GAZEBO,
-                'randgen_imgs'
-            )
-            all_files = [
-                f for f in listdir(relevant_path)
-                if isfile(join(relevant_path, f))
-            ]
-        elif from_type == "csv":
-            # Get csvs
-            relevant_path = os.path.join(
-                self.GAZEBO,
-                'tracks'
-            )
-            all_files = [
-                f for f in listdir(relevant_path)
-                if isfile(join(relevant_path, f)) and f[-3:] == "csv"
-            ]
-
-        # Remove old files from selector
-        the_selector = self.FILE_FOR_CONVERSION_BOX
-        the_selector.clear()
-
-        # Add files to selector
-        for f in all_files:
-            the_selector.addItem(f)
-
-        self.update_copier()
-
-    def update_preset(self):
-        """When preset is changed, change the sliders accordingly."""
-        which = self.PRESET_SELECTOR.currentText()
-        preset_data = Generator.get_preset(which)
-        self.MIN_STRAIGHT = preset_data["MIN_STRAIGHT"]
-        self.MAX_STRAIGHT = preset_data["MAX_STRAIGHT"]
-        self.MIN_CTURN = preset_data["MIN_CONSTANT_TURN"]
-        self.MAX_CTURN = preset_data["MAX_CONSTANT_TURN"]
-        self.MIN_HAIRPIN = preset_data["MIN_HAIRPIN"] * 2
-        self.MAX_HAIRPIN = preset_data["MAX_HAIRPIN"] * 2
-        self.HAIRPIN_PAIRS = preset_data["MAX_HAIRPIN_PAIRS"]
-        self.MAX_LENGTH = preset_data["MAX_LENGTH"]
-        self.LAX_GENERATION = preset_data["LAX_GENERATION"]
-        self.TRACK_WIDTH = self.deconvert_track_width(
-            preset_data["TRACK_WIDTH"])
-        self.LAX_CHECKBOX.setChecked(self.LAX_GENERATION)
-
-    def keep_track_of_preset_changes(self):
-        """Hooks up the preset button with the preset_changed function."""
-        self.PRESET_SELECTOR .currentTextChanged.connect(self.preset_changed)
-
-    def preset_changed(self):
-        """
-        When preset is changed, set everything into motion that needs to happen.
-
-        Updates dropdowns and sliders.
-        """
-        self.ignore_slider_changes = True
-        self.update_preset()
-        self.keep_params_up_to_date()
-        self.keep_sliders_up_to_date()
-        self.ignore_slider_changes = False
-
-    def keep_track_of_slider_changes(self):
-        """
-        Hooks up all sliders with functions to respond to their changes.
-        """
-        self.MIN_STRAIGHT_SLIDER .valueChanged.connect(self.slider_changed)
-        self.MAX_STRAIGHT_SLIDER .valueChanged.connect(self.slider_changed)
-        self.MIN_CTURN_SLIDER    .valueChanged.connect(self.slider_changed)
-        self.MAX_CTURN_SLIDER    .valueChanged.connect(self.slider_changed)
-        self.MIN_HAIRPIN_SLIDER  .valueChanged.connect(self.slider_changed)
-        self.MAX_HAIRPIN_SLIDER  .valueChanged.connect(self.slider_changed)
-        self.HAIRPIN_PAIRS_SLIDER.valueChanged.connect(self.slider_changed)
-        self.MAX_LENGTH_SLIDER   .valueChanged.connect(self.slider_changed)
-        self.TRACK_WIDTH_SLIDER  .valueChanged.connect(self.slider_changed)
-
-    def slider_changed(self):
-        """When a slider is changed, update the parameters."""
-        if self.ignore_slider_changes:
-            return
-        self.keep_variables_up_to_date()
-        self.keep_params_up_to_date()
-
-    def keep_params_up_to_date(self):
-        """This function keeps the labels next to the sliders up to date."""
-        self.MIN_STRAIGHT_LABEL.setText(
-            "MIN_STRAIGHT: " + str(self.MIN_STRAIGHT))
-        self.MAX_STRAIGHT_LABEL.setText(
-            "MAX_STRAIGHT: " + str(self.MAX_STRAIGHT))
-        self.MIN_CTURN_LABEL.setText("MIN_CTURN: " + str(self.MIN_CTURN))
-        self.MAX_CTURN_LABEL.setText("MAX_CTURN: " + str(self.MAX_CTURN))
-        self.MIN_HAIRPIN_LABEL.setText(
-            "MIN_HAIRPIN: " + str((self.MIN_HAIRPIN / 2.0)))
-        self.MAX_HAIRPIN_LABEL.setText(
-            "MAX_HAIRPIN: " + str((self.MAX_HAIRPIN / 2.0)))
-        self.HAIRPIN_PAIRS_LABEL.setText(
-            "HAIRPIN_PAIRS: " + str(self.HAIRPIN_PAIRS))
-        self.MAX_LENGTH_LABEL.setText("MAX_LENGTH: " + str(self.MAX_LENGTH))
-        self.TRACK_WIDTH_LABEL.setText(
-            "TRACK_WIDTH: " + str(self.convert_track_width(self.TRACK_WIDTH))
-        )
-
-    def keep_sliders_up_to_date(self):
-        """This function keeps the values of the sliders up to date."""
-        self.set_slider_value("Param_MIN_STRAIGHT",  self.MIN_STRAIGHT)
-        self.set_slider_value("Param_MAX_STRAIGHT",  self.MAX_STRAIGHT)
-        self.set_slider_value("Param_MIN_CTURN",     self.MIN_CTURN)
-        self.set_slider_value("Param_MAX_CTURN",     self.MAX_CTURN)
-        self.set_slider_value("Param_MIN_HAIRPIN",   self.MIN_HAIRPIN)
-        self.set_slider_value("Param_MAX_HAIRPIN",   self.MAX_HAIRPIN)
-        self.set_slider_value("Param_HAIRPIN_PAIRS", self.HAIRPIN_PAIRS)
-        self.set_slider_value("Param_MAX_LENGTH",    self.MAX_LENGTH)
-        self.set_slider_value("Param_TRACK_WIDTH",   self.TRACK_WIDTH)
-
-    def keep_variables_up_to_date(self):
-        """This function keeps LauncherModule's variables up to date."""
-        self.MIN_STRAIGHT = self.get_slider_value("Param_MIN_STRAIGHT")
-        self.MAX_STRAIGHT = self.get_slider_value("Param_MAX_STRAIGHT")
-        self.MIN_CTURN = self.get_slider_value("Param_MIN_CTURN")
-        self.MAX_CTURN = self.get_slider_value("Param_MAX_CTURN")
-        self.MIN_HAIRPIN = self.get_slider_value("Param_MIN_HAIRPIN")
-        self.MAX_HAIRPIN = self.get_slider_value("Param_MAX_HAIRPIN")
-        self.HAIRPIN_PAIRS = self.get_slider_value("Param_HAIRPIN_PAIRS")
-        self.MAX_LENGTH = self.get_slider_value("Param_MAX_LENGTH")
-        self.TRACK_WIDTH = self.get_slider_value("Param_TRACK_WIDTH")
-
-    def set_slider_ranges(self):
-        """
-        This function specifies the bounds of the sliders.
-
-        The following values are entirely arbitrary:
-                        Straights are between 0 and 150
-                        Turns are between 0 and 50
-                        Hairpins are between 0 and 20,
-                             and have half-step rather than integer step
-                             (hence scaling by 2s)
-                        Hairpin pairs are between 0 and 5
-                        Max Length is between 200 and 2000
-
-        The values were chosen because the sliders needed min and max values, and
-        these values seemed to encompass the range of desired functionality.
-        """
-        min_straight = 0
-        max_straight = 150
-        min_turn = 0
-        max_turn = 50
-        min_hairpin = 0
-        max_hairpin = 20
-        min_hairpin_pairs = 0
-        max_hairpin_pairs = 5
-        min_max_length = 200
-        max_max_length = 2000
-        min_width = 0
-        max_width = 5
-        self.set_slider_data("Param_MIN_STRAIGHT", min_straight, max_straight)
-        self.set_slider_data("Param_MAX_STRAIGHT", min_straight, max_straight)
-        self.set_slider_data("Param_MIN_CTURN", min_turn, max_turn)
-        self.set_slider_data("Param_MAX_CTURN", min_turn, max_turn)
-        self.set_slider_data("Param_MIN_HAIRPIN",
-                             min_hairpin * 2, max_hairpin * 2)
-        self.set_slider_data("Param_MAX_HAIRPIN",
-                             min_hairpin * 2, max_hairpin * 2)
-        self.set_slider_data("Param_HAIRPIN_PAIRS",
-                             min_hairpin_pairs, max_hairpin_pairs)
-        self.set_slider_data("Param_MAX_LENGTH",
-                             min_max_length, max_max_length)
-        self.set_slider_data("Param_TRACK_WIDTH", min_width, max_width)
-
-    def convert_track_width(self, w):
-        """
-        Track width officially between 0 and 5,
-        but it's really between 2.5 and 5
-        """
-        return w/2.0 + 2.5
-
-    def deconvert_track_width(self, w):
-        """
-        Track width officially between 0 and 5,
-        but it's really between 2.5 and 5
-        This is inverse of convert_track_width
-        """
-        return (w - 2.5) * 2.0
-
-    def get_slider_value(self, slidername):
-        """Returns the value of the specified slider."""
-        slider = self._widget.findChild(QSlider, slidername)
-        return slider.value()
-
-    def set_slider_value(self, slidername, sliderval):
-        """Sets the value of the specified slider."""
-        slider = self._widget.findChild(QSlider, slidername)
-        slider.setValue(sliderval)
-
-    def set_slider_data(self, slidername, slidermin, slidermax):
-        """Sets the minimum and maximum values of sliders."""
-        slider = self._widget.findChild(QSlider, slidername)
-        slider.setMinimum(slidermin)
-        slider.setMaximum(slidermax)
-
-    def generator_button_pressed(self):
-        """Handles random track generation."""
-
-        self.tell_launchella("Generating Track...")
-
-        isLaxGenerator = self.LAX_CHECKBOX.isChecked()
-
-        # Prepare and pass in all the parameters of the track
-        # If track takes too long to generate, this section will
-        # throw an error, to be handled after this try clause.
-        component_data = Generator.get_preset(
-            self.PRESET_SELECTOR.currentText()
-        )["COMPONENTS"]
-
-        generator_values = {
-            "MIN_STRAIGHT": self.MIN_STRAIGHT,
-            "MAX_STRAIGHT": self.MAX_STRAIGHT,
-            "MIN_CONSTANT_TURN": self.MIN_CTURN,
-            "MAX_CONSTANT_TURN": self.MAX_CTURN,
-            "MIN_HAIRPIN": self.MIN_HAIRPIN/2,
-            "MAX_HAIRPIN": self.MAX_HAIRPIN/2,
-            "MAX_HAIRPIN_PAIRS": self.HAIRPIN_PAIRS,
-            "MAX_LENGTH": self.MAX_LENGTH,
-            "LAX_GENERATION": isLaxGenerator,
-            "TRACK_WIDTH": self.convert_track_width(self.TRACK_WIDTH),
-            "COMPONENTS": component_data
-        }
-
-        def failure_function():
-            self.tell_launchella(
-                "Track Gen Failed :(  Try different parameters?")
-
-        with GeneratorContext(generator_values, failure_function):
-            xys, twidth, theight = Generator.generate()
-
-            # If track is generated successfully, turn it into a track image
-            # and display it to the user.
-            self.tell_launchella("Loading Image...")
-            im = Converter.convert(
-                "comps",
-                "csv",
-                "rand",
-                params={
-                    "track data": (xys, twidth, theight)
-                }
-            )
-
-            # If full stack selected, convert into csv and launch as well
-            track_generator_full_stack = self.FULL_STACK_TRACK_GEN_BUTTON
-            if track_generator_full_stack.isChecked():
-                csv_path = os.path.join(
-                    self.GAZEBO,
-                    'tracks/rand.csv'
-                )
-                Converter.convert(
-                    "csv",
-                    "ALL",
-                    csv_path,
-                    params={"noise": self.get_noise_level()}
-                )
-
-            self.tell_launchella("Track Gen Complete!")
-
-            im.show()
-
-        self.load_track_dropdowns()
-
-=======
->>>>>>> e5488231
     def get_noise_level(self):
         """Returns the object noise slider's noise level."""
 
         noise_level_widget = self.NOISE_SLIDER
-<<<<<<< HEAD
-        numerator = (1.0 * (noise_level_widget.value() -
-                            noise_level_widget.minimum()))
-        denominator = (noise_level_widget.maximum() -
-                       noise_level_widget.minimum())
-        return numerator/denominator
-
-    def set_noise_level(self, new_noise_level):
-        """
-        Sets the object noise slider's level.
-        Code may look complicated, but it's really just inverting get_noise_level to solve
-        for `noise_level_widget.value()`
-        """
-        noise_level_widget = self.NOISE_SLIDER
-        denominator = (noise_level_widget.maximum() -
-                       noise_level_widget.minimum())
-=======
         numerator = (1.0 * (noise_level_widget.value() - noise_level_widget.minimum()))
         denominator = (noise_level_widget.maximum() - noise_level_widget.minimum())
         return numerator / denominator
@@ -1077,7 +335,6 @@
                 """
         noise_level_widget = self.NOISE_SLIDER
         denominator = (noise_level_widget.maximum() - noise_level_widget.minimum())
->>>>>>> e5488231
         numerator = new_noise_level * denominator
         new_value = numerator + noise_level_widget.minimum()
         noise_level_widget.setValue(
@@ -1088,23 +345,6 @@
         """Returns the cone noise slider's noise level."""
 
         noise_level_widget = self.CONE_NOISE_SLIDER
-<<<<<<< HEAD
-        numerator = (1.0 * (noise_level_widget.value() -
-                            noise_level_widget.minimum()))
-        denominator = (noise_level_widget.maximum() -
-                       noise_level_widget.minimum())
-        return self.MAX_CONE_NOISE * numerator/denominator
-
-    def set_cone_noise_level(self, new_noise_level):
-        """
-        Sets the cone noise slider's level.
-        Code may look complicated, but it's really just inverting get_cone_noise_level to solve
-        for `cone_noise_level_widget.value()`
-        """
-        noise_level_widget = self.CONE_NOISE_SLIDER
-        denominator = (noise_level_widget.maximum() -
-                       noise_level_widget.minimum())
-=======
         numerator = (1.0 * (noise_level_widget.value() - noise_level_widget.minimum()))
         denominator = (noise_level_widget.maximum() - noise_level_widget.minimum())
         return self.MAX_CONE_NOISE * numerator / denominator
@@ -1117,7 +357,6 @@
                 """
         noise_level_widget = self.CONE_NOISE_SLIDER
         denominator = (noise_level_widget.maximum() - noise_level_widget.minimum())
->>>>>>> e5488231
         numerator = new_noise_level * denominator / self.MAX_CONE_NOISE
         new_value = numerator + noise_level_widget.minimum()
         noise_level_widget.setValue(
@@ -1128,23 +367,6 @@
         """Returns the color noise slider's noise level."""
 
         noise_level_widget = self.COLOR_NOISE_SLIDER
-<<<<<<< HEAD
-        numerator = (1.0 * (noise_level_widget.value() -
-                            noise_level_widget.minimum()))
-        denominator = (noise_level_widget.maximum() -
-                       noise_level_widget.minimum())
-        return self.MAX_COLOR_NOISE * numerator/denominator
-
-    def set_color_noise_level(self, new_noise_level):
-        """
-        Sets the color noise slider's level.
-        Code may look complicated, but it's really just inverting get_color_noise_level to solve
-        for `color_noise_level_widget.value()`
-        """
-        noise_level_widget = self.COLOR_NOISE_SLIDER
-        denominator = (noise_level_widget.maximum() -
-                       noise_level_widget.minimum())
-=======
         numerator = (1.0 * (noise_level_widget.value() - noise_level_widget.minimum()))
         denominator = (noise_level_widget.maximum() - noise_level_widget.minimum())
         return self.MAX_COLOR_NOISE * numerator / denominator
@@ -1157,54 +379,12 @@
                 """
         noise_level_widget = self.COLOR_NOISE_SLIDER
         denominator = (noise_level_widget.maximum() - noise_level_widget.minimum())
->>>>>>> e5488231
         numerator = new_noise_level * denominator / self.MAX_COLOR_NOISE
         new_value = numerator + noise_level_widget.minimum()
         noise_level_widget.setValue(
             new_value
         )
 
-<<<<<<< HEAD
-    def convert_button_pressed(self):
-        """Handles interfacing with ConversionTools."""
-
-        # Get info from launcher gui
-        from_type = self.CONVERT_FROM_MENU.currentText()
-        to_type = self.CONVERT_TO_MENU.currentText()
-        filename = self.FILE_FOR_CONVERSION_BOX.currentText()
-        self.tell_launchella("Conversion Button Pressed!  From: " + from_type +
-                             " To: " + to_type + " For: " + filename)
-        midpoint_widget = self.MIDPOINT_CHECKBOX
-
-        # Calculate correct full filepath for file to convert
-        if from_type == "png":
-            filename = os.path.join(self.GAZEBO, 'randgen_imgs/'+filename)
-        elif from_type == "launch":
-            filename = os.path.join(self.GAZEBO, 'launch/'+filename)
-        elif from_type == "csv":
-            filename = os.path.join(self.GAZEBO, 'tracks/'+filename)
-
-        # Calculate some parameters
-        suffix = "_CT" if self.SUFFIX_CHECKBOX.isChecked() else ""
-        use_midpoints = midpoint_widget.isVisible() and midpoint_widget.isChecked()
-
-        # Convert it
-        Converter.convert(
-            from_type,
-            to_type,
-            filename,
-            params={
-                "noise": self.get_noise_level(),
-                "midpoints": use_midpoints
-            },
-            conversion_suffix=suffix
-        )
-        self.load_track_dropdowns()
-        self.tell_launchella("Conversion Succeeded!  From: " + from_type +
-                             " To: " + to_type + " For: " + filename)
-
-=======
->>>>>>> e5488231
     def launch_button_pressed(self):
         """Launches Gazebo."""
         if self.has_launched_ros:
@@ -1212,12 +392,7 @@
             return
         self.has_launched_ros = True
 
-<<<<<<< HEAD
-        self.tell_launchella("--------------------------")
-        self.tell_launchella("\t\t\tLaunching Nodes...")
-=======
         self.logger.info("Launching Nodes...")
->>>>>>> e5488231
 
         """
                 Here is our pre-launch process:
@@ -1229,15 +404,9 @@
                 """
 
         # Create csv from track_to_launch
-<<<<<<< HEAD
-        self.tell_launchella("Creating csv...")
-        track_to_launch = self.TRACK_SELECTOR.currentText() + ".launch"
-        full_path = os.path.join(
-=======
         self.logger.info("Creating csv...")
         track_to_launch = self.TRACK_SELECTOR.currentText() + ".launch"
         full_path = join(
->>>>>>> e5488231
             self.GAZEBO,
             'launch',
             track_to_launch
@@ -1250,16 +419,6 @@
         )
 
         # Get noise level
-<<<<<<< HEAD
-        self.tell_launchella("Launching " + track_to_launch)
-        noise_level = self.get_noise_level()
-        cone_noise_level = self.get_cone_noise_level()
-        color_noise_level = self.get_color_noise_level()
-        self.tell_launchella("With Noise Level: " + str(noise_level))
-
-        # Remove relevant random noise tiles from the csv
-        csv_path = os.path.join(
-=======
         noise_level = self.get_noise_level()
         cone_noise_level = self.get_cone_noise_level()
         color_noise_level = self.get_color_noise_level()
@@ -1267,7 +426,6 @@
 
         # Remove relevant random noise tiles from the csv
         csv_path = join(
->>>>>>> e5488231
             self.GAZEBO,
             'tracks',
             "LAST_LAUNCH.csv"
@@ -1287,19 +445,11 @@
         )
         loaded_csv = loaded_csv[
             (
-<<<<<<< HEAD
-                (loaded_csv["tag"] != "inactive_noise") &
-                (loaded_csv["tag"] != "active_noise")
-            ) |
-            (uniform(0, 1) < noise_level)
-        ]
-=======
                     (loaded_csv["tag"] != "inactive_noise") &
                     (loaded_csv["tag"] != "active_noise")
             ) |
             (uniform(0, 1) < noise_level)
             ]
->>>>>>> e5488231
 
         for idx, val in loaded_csv.iterrows():
             # Activate remaining noise
@@ -1313,15 +463,8 @@
                 uniform_radius = uniform(0, cone_noise_level)
                 del_x = uniform_radius * math.cos(uniform_angle)
                 del_y = uniform_radius * math.sin(uniform_angle)
-<<<<<<< HEAD
-                loaded_csv.loc[idx, "x"] = float(
-                    loaded_csv.loc[idx, "x"]) + del_x
-                loaded_csv.loc[idx, "y"] = float(
-                    loaded_csv.loc[idx, "y"]) + del_y
-=======
                 loaded_csv.loc[idx, "x"] = float(loaded_csv.loc[idx, "x"]) + del_x
                 loaded_csv.loc[idx, "y"] = float(loaded_csv.loc[idx, "y"]) + del_y
->>>>>>> e5488231
 
         loaded_csv.to_csv(
             csv_path,
@@ -1354,11 +497,7 @@
         Converter.convert(
             "launch",
             "csv",
-<<<<<<< HEAD
-            os.path.join(
-=======
             join(
->>>>>>> e5488231
                 self.GAZEBO,
                 'launch',
                 "LAST_LAUNCH.launch"
@@ -1372,11 +511,7 @@
         Converter.convert(
             "csv",
             "launch",
-<<<<<<< HEAD
-            os.path.join(
-=======
             join(
->>>>>>> e5488231
                 self.GAZEBO,
                 'tracks',
                 "LAST_LAUNCH.csv"
@@ -1386,20 +521,6 @@
         )
 
         # Get vehicle model information
-<<<<<<< HEAD
-        self.tell_launchella(
-            "With " + self.VEHICLE_MODEL_MENU.currentText() + "Vehicle Model")
-        vehicle_model = "vehicleModel:=" + self.VEHICLE_MODEL_MENU.currentText()
-
-        # Get command mode information
-        self.tell_launchella("With Command Mode set to " +
-                             self.COMMAND_MODE_MENU.currentText())
-        command_mode = "commandMode:=" + self.COMMAND_MODE_MENU.currentText()
-
-        # Get checkbox parameter information
-        parameters_to_pass = [
-            "track:=" + track_to_launch.split(".")[0], vehicle_model, command_mode]
-=======
         self.logger.info("With " + self.VEHICLE_MODEL_MENU.currentText() + " Vehicle Model " +
                          "using the " + self.COMMAND_MODE_MENU.currentText() + " command mode")
 
@@ -1408,24 +529,16 @@
 
         # Get checkbox parameter information
         parameters_to_pass = ["track:=" + track_to_launch.split(".")[0], vehicle_model, command_mode]
->>>>>>> e5488231
         for checkbox, param_if_on, param_if_off in self.checkbox_parameter_mapping:
             if checkbox.isChecked():
                 parameters_to_pass.extend(param_if_on)
             else:
                 parameters_to_pass.extend(param_if_off)
 
-<<<<<<< HEAD
-        # Here we launch `simulation.launch`.
-        self.popen_process = self.launch_node_with_args(
-            'eufs_launcher',
-            'simulation.launch',
-=======
         # Here we launch `simulation.launch.py`.
         self.popen_process = self.launch_node_with_args(
             'eufs_launcher',
             'simulation.launch.py',
->>>>>>> e5488231
             parameters_to_pass
         )
 
@@ -1438,11 +551,7 @@
 
         # Hard-Coded Map Effect
         if hasattr(self, "FAST_SLAM_LOAD_MAP") and self.FAST_SLAM_LOAD_MAP.isChecked():
-<<<<<<< HEAD
-            in_path = os.path.join(
-=======
             in_path = join(
->>>>>>> e5488231
                 self.GAZEBO,
                 'tracks',
                 "LAST_LAUNCH.csv"
@@ -1464,11 +573,7 @@
             for index, row in the_csv.iterrows():
                 if uniform(0, 1) < color_noise_level and row["tag"] in cone_types:
                     the_csv.at[index, "tag"] = "unknown_color"
-<<<<<<< HEAD
-            out_path = os.path.join(
-=======
             out_path = join(
->>>>>>> e5488231
                 self.GAZEBO,
                 'tracks',
                 "FAST_SLAM_PRELOADED_MAP.csv"
@@ -1495,25 +600,9 @@
                 cur_script_args = self.arg_to_list(scripts[key]["args"])
             else:
                 cur_script_args = []
-<<<<<<< HEAD
-            self.launch_node_with_args(
-                scripts[key]["package"], scripts[key]["launch_file"], cur_script_args)
-
-        self.tell_launchella("As I have fulfilled my purpose in guiding you " +
-                             "to launch a track, this launcher will no longer " +
-                             "react to input.")
-
-        # Hide launcher
-        self._widget.setVisible(False)
-
-        rate = self.node.create_rate(0.1)
-        rate.sleep()
-        self._widget.window().showMinimized()
-=======
             self.launch_node_with_args(scripts[key]["package"], scripts[key]["launch_file"], cur_script_args)
 
         self.LAUNCH_BUTTON.setEnabled(False)
->>>>>>> e5488231
 
     def launch_node(self, package, launch_file):
         """Wrapper for launch_node_with_args"""
@@ -1521,65 +610,18 @@
 
     def launch_node_with_args(self, package, launch_file, args):
         """
-<<<<<<< HEAD
-        Launches ros node.
-        """
-=======
                 Launches ros node.
                 """
->>>>>>> e5488231
         command = ' '.join(["ros2 launch", package, launch_file] + args)
         process = Popen(command, shell=True)
         self.popens.append(process)
         return process
 
     def shutdown_plugin(self):
-<<<<<<< HEAD
-        """Unregister all publishers, kill all nodes."""
-        self.tell_launchella("Shutdown Engaged...")
-
-        # (Stop all processes)
-        for p in self.processes:
-            p.stop()
-
-        for l in self.launches:
-            l.shutdown()
-
-        for p in self.popens:
-            p.kill()
-
-        # Manual node killer (needs to be used on nodes opened by Popen):
-        extra_nodes = self.node.get_node_names()
-        if "/eufs_launcher" in extra_nodes:
-            extra_nodes.remove("/eufs_launcher")
-        if "/rosout" in extra_nodes:
-            extra_nodes.remove("/rosout")
-        left_open = len(extra_nodes)
-        if (left_open > 0 and self.DEBUG_SHUTDOWN):
-            self.node.get_logger().error(
-                "Warning, after shutting down the launcher, " +
-                "these nodes are still running: " + str(extra_nodes))
-
-        nodes_to_kill = self.arg_to_list(
-            self.default_config["eufs_launcher"]["nodes_to_kill"])
-        for bad_node in extra_nodes:
-            if bad_node in nodes_to_kill:
-                Popen(["rosnode", "kill", bad_node])
-        Popen(["killall", "-9", "gzserver"])
-        time.sleep(0.25)
-        extra_nodes = self.node.get_node_names()
-        if "/eufs_launcher" in extra_nodes:
-            extra_nodes.remove("/eufs_launcher")
-        if "/rosout" in extra_nodes:
-            extra_nodes.remove("/rosout")
-        if left_open > 0 and self.DEBUG_SHUTDOWN:
-            self.node.get_logger().error("Pruned to: " + str(extra_nodes))
-=======
         """Kill all nodes."""
         self.logger.info("Shutdown Engaged...")
 
         for process in self.popens:
             process.terminate()
 
-        self.logger.info("All nodes killed")
->>>>>>> e5488231
+        self.logger.info("All nodes killed")