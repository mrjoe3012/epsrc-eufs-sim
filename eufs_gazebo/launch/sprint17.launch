--- conflicted
+++ resolved
@@ -43,8 +43,6 @@
     <arg name="publish_odom_tf" value="$(arg use_robot_control_odom)"/>
   </include>
 
-<<<<<<< HEAD
-=======
   <!-- Only launch if robot_control odom is used -->
   <node 
     pkg="tf" 
@@ -78,5 +76,4 @@
     <arg name ="view_distance" value="15"/>
   </include>
 
->>>>>>> e996ccf0
 </launch>