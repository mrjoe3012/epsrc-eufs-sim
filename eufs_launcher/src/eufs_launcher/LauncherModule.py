import os
import rospy
import rospkg
import roslaunch
import rosnode
import math
import time

from qt_gui.plugin import Plugin
from python_qt_binding import loadUi
from python_qt_binding.QtWidgets import (QWidget, QComboBox, QPushButton, QSlider, QRadioButton, QCheckBox, QMainWindow,
                                         QLabel, QLineEdit, QApplication)

from os import listdir
from os.path import isfile, join

from subprocess import Popen

from PIL import Image
from PIL import ImageDraw
from random import randrange, uniform

from TrackGenerator import TrackGenerator as Generator
from TrackGenerator import GeneratorContext

from ConversionTools import ConversionTools as Converter


class EufsLauncher(Plugin):

        def __init__(self, context):
                """
                This function handles loading the launcher GUI
                and all the setting-up of the values and buttons displayed.
                """
                super(EufsLauncher, self).__init__(context)

                # Give QObjects reasonable names
                self.setObjectName('EufsLauncher')

                # Process standalone plugin command-line arguments
                from argparse import ArgumentParser
                parser = ArgumentParser()
                # Add argument(s) to the parser.
                parser.add_argument("-q", "--quiet", action="store_true",
                                    dest="quiet",
                                    help="Put plugin in silent mode")
                args, unknowns = parser.parse_known_args(context.argv())
                if not args.quiet:
                        print 'arguments: ', args
                        print 'unknowns: ', unknowns

                # Create QWidget
                self._widget = QWidget()

                # Get path to UI file which should be in the "resource" folder of this package
                self.main_ui_file = os.path.join(
                                                 rospkg.RosPack().get_path('eufs_launcher'),
                                                 'resource',
                                                 'Launcher.ui'
                )
                self.sketcher_ui_file = os.path.join(
                                                 rospkg.RosPack().get_path('eufs_launcher'),
                                                 'resource',
                                                 'Sketcher.ui'
                )

                # Extend the widget with all attributes and children from UI file
                loadUi(self.main_ui_file, self._widget)

                # Give QObjects reasonable names
                self._widget.setObjectName('EufsLauncherUI')

                # Show _widget.windowTitle on left-top of each plugin (when
                # it's set in _widget). This is useful when you open multiple
                # plugins at once. Also if you open multiple instances of your
                # plugin at once, these lines add number to make it easy to
                # tell from pane to pane.
                if context.serial_number() > 1:
                        the_title = (self._widget.windowTitle() + (' (%d)' % context.serial_number()))
                        self._widget.setWindowTitle(the_title)

                # Resize correctly
                self._widget.setFixedWidth(1200)

                # Store gazebo's path as it is used quite a lot:
                self.GAZEBO = rospkg.RosPack().get_path('eufs_gazebo')

                # Give widget components permanent names
                self.PRESET_SELECTOR = self._widget.findChild(QComboBox, "WhichPreset")
                self.TRACK_SELECTOR = self._widget.findChild(QComboBox, "WhichTrack")
                self.IMAGE_SELECTOR = self._widget.findChild(QComboBox, "WhichImage")
                self.LAUNCH_BUTTON = self._widget.findChild(QPushButton, "LaunchButton")
                self.GENERATOR_BUTTON = self._widget.findChild(QPushButton, "GenerateButton")
                self.LOAD_IMAGE_BUTTON = self._widget.findChild(QPushButton, "LoadFromImageButton")

                self.CONVERT_BUTTON = self._widget.findChild(QPushButton, "ConvertButton")
                self.RENAME_BUTTON = self._widget.findChild(QPushButton, "RenameButton")
                self.SKETCHER_BUTTON = self._widget.findChild(QPushButton, "SketcherButton")
                self.LAX_CHECKBOX = self._widget.findChild(QCheckBox, "LaxCheckBox")
                self.CONVERT_FROM_MENU = self._widget.findChild(QComboBox, "ConvertFrom")
                self.CONVERT_TO_MENU = self._widget.findChild(QComboBox, "ConvertTo")
                self.MIDPOINT_CHECKBOX = self._widget.findChild(QCheckBox, "MidpointBox")

                self.SUFFIX_CHECKBOX = self._widget.findChild(QCheckBox, "SuffixBox")
                self.USER_FEEDBACK_LABEL = self._widget.findChild(QLabel, "UserFeedbackLabel")
                self.RENAME_FILE_TEXTBOX = self._widget.findChild(QLineEdit, "RenameFileTextbox")
                self.RENAME_FILE_HEADER = self._widget.findChild(QLabel, "RenameFileHeader")
                self.NOISE_SLIDER = self._widget.findChild(QSlider, "Noisiness")
                self.SPEED_RADIO = self._widget.findChild(QRadioButton, "SpeedRadio")
                self.TORQUE_RADIO = self._widget.findChild(QRadioButton, "TorqueRadio")
                self.PERCEPTION_CHECKBOX = self._widget.findChild(QCheckBox, "PerceptionCheckbox")

                self.VISUALISATOR_CHECKBOX = (
                        self._widget.findChild(QCheckBox, "VisualisatorCheckbox")
                )
                self.GAZEBO_GUI_CHECKBOX = (
                        self._widget.findChild(QCheckBox, "GazeboGuiCheckbox")
                )

                self.PUBLISH_GT_TF = (
                        self._widget.findChild(QCheckBox, "GroundTruthTransform")
                )

                self.FILE_FOR_CONVERSION_BOX = self._widget.findChild(
                        QComboBox,
                        "FileForConversion"
                )
                self.FULL_STACK_COPY_BUTTON = self._widget.findChild(
                        QCheckBox,
                        "FullStackCopyButton"
                )
                self.FULL_STACK_TRACK_GEN_BUTTON = self._widget.findChild(
                        QCheckBox,
                        "FullStackTrackGenButton"
                )
                self.FULL_STACK_IMAGE_BUTTON = self._widget.findChild(
                        QCheckBox,
                        "FullStackImageButton"
                )

                self.MIN_STRAIGHT_SLIDER = self._widget.findChild(QSlider, "Param_MIN_STRAIGHT")
                self.MAX_STRAIGHT_SLIDER = self._widget.findChild(QSlider, "Param_MAX_STRAIGHT")
                self.MIN_CTURN_SLIDER = self._widget.findChild(QSlider, "Param_MIN_CTURN")
                self.MAX_CTURN_SLIDER = self._widget.findChild(QSlider, "Param_MAX_CTURN")
                self.MIN_HAIRPIN_SLIDER = self._widget.findChild(QSlider, "Param_MIN_HAIRPIN")
                self.MAX_HAIRPIN_SLIDER = self._widget.findChild(QSlider, "Param_MAX_HAIRPIN")
                self.HAIRPIN_PAIRS_SLIDER = self._widget.findChild(QSlider, "Param_HAIRPIN_PAIRS")
                self.MAX_LENGTH_SLIDER = self._widget.findChild(QSlider, "Param_MAX_LENGTH")
                self.TRACK_WIDTH_SLIDER = self._widget.findChild(QSlider, "Param_TRACK_WIDTH")

                self.MIN_STRAIGHT_LABEL = self._widget.findChild(QLabel, "Label_MIN_STRAIGHT")
                self.MAX_STRAIGHT_LABEL = self._widget.findChild(QLabel, "Label_MAX_STRAIGHT")
                self.MIN_CTURN_LABEL = self._widget.findChild(QLabel, "Label_MIN_CTURN")
                self.MAX_CTURN_LABEL = self._widget.findChild(QLabel, "Label_MAX_CTURN")
                self.MIN_HAIRPIN_LABEL = self._widget.findChild(QLabel, "Label_MIN_HAIRPIN")
                self.MAX_HAIRPIN_LABEL = self._widget.findChild(QLabel, "Label_MAX_HAIRPIN")
                self.HAIRPIN_PAIRS_LABEL = self._widget.findChild(QLabel, "Label_HAIRPIN_PAIRS")
                self.MAX_LENGTH_LABEL = self._widget.findChild(QLabel, "Label_MAX_LENGTH")
                self.TRACK_WIDTH_LABEL = self._widget.findChild(QLabel, "Label_TRACK_WIDTH")

                # Check the file directory to update drop-down menu
                self.load_track_and_images()

                # Get presets
                preset_names = Generator.get_preset_names()

                # Add Presets to Preset Selector (always put Computer Friendly first)
                default_preset = Generator.get_default_preset()
                if default_preset in preset_names:
                        self.PRESET_SELECTOR.addItem(default_preset)
                for f in preset_names:
                        if f != default_preset:
                                self.PRESET_SELECTOR.addItem(f)

                # Hook up buttons to onclick functions
                self.LAUNCH_BUTTON.clicked.connect(self.launch_button_pressed)
                self.GENERATOR_BUTTON.clicked.connect(self.generator_button_pressed)
                self.LOAD_IMAGE_BUTTON.clicked.connect(self.track_from_image_button_pressed)
                self.CONVERT_BUTTON.clicked.connect(self.convert_button_pressed)
                self.RENAME_BUTTON.clicked.connect(self.copy_button_pressed)
                self.SKETCHER_BUTTON.clicked.connect(self.sketcher_button_pressed)

                # Create array of running processes
                self.processes = []
                # And also an array of running launches
                self.launches = []
                # And array of running popens (things launched by popen)
                self.popens = []

                # Add widget to the user interface
                context.add_widget(self._widget)

                # Miscellaneous final initializations:
                self.has_launched_ros = False
                self.launch_file_override = None
                self.popen_process = None

                # Space the load track button better
                self.LOAD_IMAGE_BUTTON.setText("Load Track\nFrom Image")

                # Hide track draw button as not currently working
                self.SKETCHER_BUTTON.setVisible(False)

                # Set up the Generator Params
                self.update_preset()

                # Give sliders the correct range
                self.set_slider_ranges()

                # Relabel the params
                self.keep_params_up_to_date()
                self.keep_sliders_up_to_date()

                # Hook up sliders to function that monitors when they've been changed
                self.keep_track_of_slider_changes()
                self.keep_track_of_preset_changes()

                # While in the process of changing sliders,
                # we don't want our monitor function to be rapidly firing
                # So we toggle this variable when ready
                self.ignore_slider_changes = False

                # Setup Lax Generation button
                self.LAX_CHECKBOX.setChecked(self.LAX_GENERATION)

                # Setup Gazebo Gui button
                self.GAZEBO_GUI_CHECKBOX.setChecked(True)

                # Setup Conversion Tools dropdowns
                for f in ["launch", "png", "csv"]:
                        self.CONVERT_FROM_MENU.addItem(f)
                for f in ["csv", "png", "launch", "ALL"]:
                        self.CONVERT_TO_MENU.addItem(f)

                self.update_converter_dropdown()
                self.CONVERT_FROM_MENU.currentTextChanged.connect(self.update_converter_dropdown)
                self.CONVERT_TO_MENU.currentTextChanged.connect(self.update_midpoints_box)
                self.FILE_FOR_CONVERSION_BOX.currentTextChanged.connect(self.update_copier)

                # Prep midpoints checkbox
                convert_to = self.CONVERT_TO_MENU.currentText()
                self.MIDPOINT_CHECKBOX.setChecked(True)

                # Suffix checkbox
                suffix_box = self.SUFFIX_CHECKBOX
                suffix_box.setChecked(True)

                # Track Gen full stack checkbox
                track_generator_full_stack = self.FULL_STACK_TRACK_GEN_BUTTON
                track_generator_full_stack.setChecked(True)

                # Image full stack checkbox
                image_launcher_full_stack = self.FULL_STACK_IMAGE_BUTTON
                image_launcher_full_stack.setChecked(True)

                # Copier full stack checkbox
                copier_full_stack = self.FULL_STACK_COPY_BUTTON
                copier_full_stack.setChecked(True)

                # Change label to show current selected file for the copier
                self.update_copier()

                # Get uuid of roslaunch
                self.uuid = roslaunch.rlutil.get_or_generate_uuid(None, False)
                roslaunch.configure_logging(self.uuid)
                self.DEBUG_SHUTDOWN = False

        def tell_launchella(self, what):
                """Display text in feedback box (lower left corner)."""

                self.USER_FEEDBACK_LABEL.setText(what)
                QApplication.processEvents()

        def sketcher_button_pressed(self):
                """Called when sketcher button is pressed."""

                loadUi(self.sketcher_ui_file, self._widget)

        def load_track_and_images(self):
                """
                Peruses file system for files to add to the drop-down menus of the launcher.
                """

                # Clear the dropdowns
                self.TRACK_SELECTOR.clear()
                self.IMAGE_SELECTOR.clear()
                # Get tracks from eufs_gazebo package
                relevant_path = os.path.join(self.GAZEBO, 'launch')
                launch_files = [
                        f for f in listdir(relevant_path) if isfile(join(relevant_path, f))
                ]

                # Remove "blacklisted" files (ones that don't define tracks)
                blacklist_filepath = os.path.join(
                        self.GAZEBO,
                        'launch/blacklist.txt'
                )
                blacklist_ = open(blacklist_filepath, "r")
                blacklist = [f.strip() for f in blacklist_]  # remove \n
                launch_files = [f for f in launch_files if f not in blacklist]

                # Add Tracks to Track Selector
                if "small_track.launch" in launch_files:
                        self.TRACK_SELECTOR.addItem("small_track.launch")
                for f in launch_files:
                        if f != "small_track.launch":
                                self.TRACK_SELECTOR.addItem(f)

                # Get images
                relevant_path = os.path.join(
                        self.GAZEBO,
                        'randgen_imgs'
                )
                image_files = [f for f in listdir(relevant_path) if isfile(join(relevant_path, f))]

                # Add Images to Image Selector (always put rand.png first)
                if "rand.png" in image_files:
                        self.IMAGE_SELECTOR.addItem("rand.png")
                for f in image_files:
                        if f != "rand.png" and f[-3:] == "png":
                                self.IMAGE_SELECTOR.addItem(f)

        def copy_button_pressed(self):
                """When copy button is pressed, launch ConversionTools"""

                self.tell_launchella("Copying...")

                # Copy the current file
                is_full_stack = self.FULL_STACK_COPY_BUTTON.isChecked()
                file_to_copy_to = self.RENAME_FILE_TEXTBOX.text()
                file_to_copy_from = self.FILE_FOR_CONVERSION_BOX.currentText()
                raw_name_to = file_to_copy_to.split(".")[0]
                raw_name_from = file_to_copy_from.split(".")[0]
                ending = file_to_copy_from.split(".")[-1]

                # Don't let them create null-named files
                if len(file_to_copy_to) == 0:
                        return

                # For launch files, we also need to move around the model folders
                if ending == "launch":
                        model_path = os.path.join(
                                rospkg.RosPack().get_path('eufs_description'),
                                'models',
                                raw_name_to
                        )
                        if not os.path.exists(model_path):
                                os.mkdir(model_path)

                        # Copy sdf files
                        path_from = os.path.join(
                                rospkg.RosPack().get_path('eufs_description'),
                                'models',
                                raw_name_from,
                                "model.sdf"
                        )
                        path_to = os.path.join(
                                rospkg.RosPack().get_path('eufs_description'),
                                'models',
                                raw_name_to,
                                "model.sdf"
                        )
                        Converter.copy_file(path_from, path_to)

                        # Copy config files
                        path_from = os.path.join(
                                rospkg.RosPack().get_path('eufs_description'),
                                'models',
                                raw_name_from,
                                "model.config"
                        )
                        path_to = os.path.join(
                                rospkg.RosPack().get_path('eufs_description'),
                                'models',
                                raw_name_to,
                                "model.config"
                        )
                        Converter.copy_file(path_from, path_to)

                        # Copy launch files
                        path_from = os.path.join(
                                self.GAZEBO,
                                'launch',
                                file_to_copy_from
                        )
                        path_to = os.path.join(
                                self.GAZEBO,
                                'launch',
                                raw_name_to + "." + ending
                        )
                        Converter.copy_file(path_from, path_to)

                # Copy pngs
                elif ending == "png":
                        path_from = os.path.join(
                                self.GAZEBO,
                                'randgen_imgs',
                                file_to_copy_from
                        )
                        path_to = os.path.join(
                                self.GAZEBO,
                                'randgen_imgs',
                                raw_name_to + "." + ending
                        )
                        Converter.copy_file(path_from, path_to)

                # Copy csvs
                elif ending == "csv":
                        path_from = os.path.join(
                                self.GAZEBO,
                                'tracks',
                                file_to_copy_from
                        )
                        path_to = os.path.join(
                                self.GAZEBO,
                                'tracks',
                                raw_name_to + "." + ending
                        )
                        Converter.copy_file(path_from, path_to)

                # If full stack copying, convert to all file formats
                if self.FULL_STACK_COPY_BUTTON.isChecked():
                        Converter.convert(
                                ending,
                                "ALL",
                                path_to,
                                params={"noise": self.get_noise_level()}
                        )

                # Update drop-downs with new files in directory
                self.load_track_and_images()
                self.tell_launchella("Copy Succeeded!")

        def update_copier(self):
                """Change label to show current selected file for the copier"""
                copy_head = self.RENAME_FILE_HEADER
                copy_head.setText("Copy: " + self.FILE_FOR_CONVERSION_BOX.currentText())

        def update_midpoints_box(self):
                """
                Controls the handling of the box that, when ticked,
                tells the to-csv converter to calculate cone midpoints.
                """
                # Toggle checkbox
                convert_to = self.CONVERT_TO_MENU.currentText()

        def update_converter_dropdown(self):
                """Keep the drop-down menus of ConversionTools in sync with the filesystem."""
                from_type = self.CONVERT_FROM_MENU.currentText()
                all_files = []

                if from_type == "launch":
                        # Get tracks from eufs_gazebo package
                        relevant_path = os.path.join(
                                self.GAZEBO,
                                'launch'
                        )
                        launch_files = [
                               f for f in listdir(relevant_path) if isfile(join(relevant_path, f))
                        ]

                        # Remove "blacklisted" files (ones that don't define tracks)
                        blacklist_filepath = os.path.join(
                                self.GAZEBO,
                                'launch/blacklist.txt'
                        )
                        blacklist_ = open(blacklist_filepath, "r")
                        blacklist = [f.strip() for f in blacklist_]
                        all_files = [f for f in launch_files if f not in blacklist]
                elif from_type == "png":
                        # Get images
                        relevant_path = os.path.join(
                                self.GAZEBO,
                                'randgen_imgs'
                        )
                        all_files = [
                                f for f in listdir(relevant_path)
                                if isfile(join(relevant_path, f))
                        ]
                elif from_type == "csv":
                        # Get csvs
                        relevant_path = os.path.join(
                                self.GAZEBO,
                                'tracks'
                        )
                        all_files = [
                                f for f in listdir(relevant_path)
                                if isfile(join(relevant_path, f)) and f[-3:] == "csv"
                        ]

                # Remove old files from selector
                the_selector = self.FILE_FOR_CONVERSION_BOX
                the_selector.clear()

                # Add files to selector
                for f in all_files:
                        the_selector.addItem(f)

                self.update_copier()

        def update_preset(self):
                """When preset is changed, change the sliders accordingly."""
                which = self.PRESET_SELECTOR.currentText()
                preset_data = Generator.get_preset(which)
                self.MIN_STRAIGHT = preset_data["MIN_STRAIGHT"]
                self.MAX_STRAIGHT = preset_data["MAX_STRAIGHT"]
                self.MIN_CTURN = preset_data["MIN_CONSTANT_TURN"]
                self.MAX_CTURN = preset_data["MAX_CONSTANT_TURN"]
                self.MIN_HAIRPIN = preset_data["MIN_HAIRPIN"] * 2
                self.MAX_HAIRPIN = preset_data["MAX_HAIRPIN"] * 2
                self.HAIRPIN_PAIRS = preset_data["MAX_HAIRPIN_PAIRS"]
                self.MAX_LENGTH = preset_data["MAX_LENGTH"]
                self.LAX_GENERATION = preset_data["LAX_GENERATION"]
                self.TRACK_WIDTH = preset_data["TRACK_WIDTH"]
                self.LAX_CHECKBOX.setChecked(self.LAX_GENERATION)

        def keep_track_of_preset_changes(self):
                """Hooks up the preset button with the preset_changed function."""
                self.PRESET_SELECTOR .currentTextChanged.connect(self.preset_changed)

        def preset_changed(self):
                """
                When preset is changed, set everything into motion that needs to happen.

                Updates dropdowns and sliders.
                """
                self.ignore_slider_changes = True
                self.update_preset()
                self.keep_params_up_to_date()
                self.keep_sliders_up_to_date()
                self.ignore_slider_changes = False

        def keep_track_of_slider_changes(self):
                """
                Hooks up all sliders with functions to respond to their changes.
                """
                self.MIN_STRAIGHT_SLIDER .valueChanged.connect(self.slider_changed)
                self.MAX_STRAIGHT_SLIDER .valueChanged.connect(self.slider_changed)
                self.MIN_CTURN_SLIDER    .valueChanged.connect(self.slider_changed)
                self.MAX_CTURN_SLIDER    .valueChanged.connect(self.slider_changed)
                self.MIN_HAIRPIN_SLIDER  .valueChanged.connect(self.slider_changed)
                self.MAX_HAIRPIN_SLIDER  .valueChanged.connect(self.slider_changed)
                self.HAIRPIN_PAIRS_SLIDER.valueChanged.connect(self.slider_changed)
                self.MAX_LENGTH_SLIDER   .valueChanged.connect(self.slider_changed)
                self.TRACK_WIDTH_SLIDER  .valueChanged.connect(self.slider_changed)

        def slider_changed(self):
                """When a slider is changed, update the parameters."""
                if self.ignore_slider_changes:
                    return
                self.keep_variables_up_to_date()
                self.keep_params_up_to_date()

        def keep_params_up_to_date(self):
                """This function keeps the labels next to the sliders up to date."""
                self.MIN_STRAIGHT_LABEL.setText("MIN_STRAIGHT: " + str(self.MIN_STRAIGHT))
                self.MAX_STRAIGHT_LABEL.setText("MAX_STRAIGHT: " + str(self.MAX_STRAIGHT))
                self.MIN_CTURN_LABEL.setText("MIN_CTURN: " + str(self.MIN_CTURN))
                self.MAX_CTURN_LABEL.setText("MAX_CTURN: " + str(self.MAX_CTURN))
                self.MIN_HAIRPIN_LABEL.setText("MIN_HAIRPIN: " + str((self.MIN_HAIRPIN / 2.0)))
                self.MAX_HAIRPIN_LABEL.setText("MAX_HAIRPIN: " + str((self.MAX_HAIRPIN / 2.0)))
                self.HAIRPIN_PAIRS_LABEL.setText("HAIRPIN_PAIRS: " + str(self.HAIRPIN_PAIRS))
                self.MAX_LENGTH_LABEL.setText("MAX_LENGTH: " + str(self.MAX_LENGTH))
                self.TRACK_WIDTH_LABEL.setText("TRACK_WIDTH: " + str(self.TRACK_WIDTH))

        def keep_sliders_up_to_date(self):
                """This function keeps the values of the sliders up to date."""
                self.set_slider_value("Param_MIN_STRAIGHT",  self.MIN_STRAIGHT)
                self.set_slider_value("Param_MAX_STRAIGHT",  self.MAX_STRAIGHT)
                self.set_slider_value("Param_MIN_CTURN",     self.MIN_CTURN)
                self.set_slider_value("Param_MAX_CTURN",     self.MAX_CTURN)
                self.set_slider_value("Param_MIN_HAIRPIN",   self.MIN_HAIRPIN)
                self.set_slider_value("Param_MAX_HAIRPIN",   self.MAX_HAIRPIN)
                self.set_slider_value("Param_HAIRPIN_PAIRS", self.HAIRPIN_PAIRS)
                self.set_slider_value("Param_MAX_LENGTH",    self.MAX_LENGTH)
                self.set_slider_value("Param_TRACK_WIDTH",   self.TRACK_WIDTH)

        def keep_variables_up_to_date(self):
                """This function keeps LauncherModule's variables up to date."""
                self.MIN_STRAIGHT = self.get_slider_value("Param_MIN_STRAIGHT")
                self.MAX_STRAIGHT = self.get_slider_value("Param_MAX_STRAIGHT")
                self.MIN_CTURN = self.get_slider_value("Param_MIN_CTURN")
                self.MAX_CTURN = self.get_slider_value("Param_MAX_CTURN")
                self.MIN_HAIRPIN = self.get_slider_value("Param_MIN_HAIRPIN")
                self.MAX_HAIRPIN = self.get_slider_value("Param_MAX_HAIRPIN")
                self.HAIRPIN_PAIRS = self.get_slider_value("Param_HAIRPIN_PAIRS")
                self.MAX_LENGTH = self.get_slider_value("Param_MAX_LENGTH")
                self.TRACK_WIDTH = self.get_slider_value("Param_TRACK_WIDTH")

        def set_slider_ranges(self):
                """
                This function specifies the bounds of the sliders.

                The following values are entirely arbitrary:
                                Straights are between 0 and 150
                                Turns are between 0 and 50
                                Hairpins are between 0 and 20,
                                     and have half-step rather than integer step
                                     (hence scaling by 2s)
                                Hairpin pairs are between 0 and 5
                                Max Length is between 200 and 2000

                The values were chosen because the sliders needed min and max values, and
                these values seemed to encompass the range of desired functionality.
                """
                min_straight = 0
                max_straight = 150
                min_turn = 0
                max_turn = 50
                min_hairpin = 0
                max_hairpin = 20
                min_hairpin_pairs = 0
                max_hairpin_pairs = 5
                min_max_length = 200
                max_max_length = 2000
                min_width = 2
                max_width = 10
                self.set_slider_data("Param_MIN_STRAIGHT", min_straight, max_straight)
                self.set_slider_data("Param_MAX_STRAIGHT", min_straight, max_straight)
                self.set_slider_data("Param_MIN_CTURN", min_turn, max_turn)
                self.set_slider_data("Param_MAX_CTURN", min_turn, max_turn)
                self.set_slider_data("Param_MIN_HAIRPIN", min_hairpin * 2, max_hairpin * 2)
                self.set_slider_data("Param_MAX_HAIRPIN", min_hairpin * 2, max_hairpin * 2)
                self.set_slider_data("Param_HAIRPIN_PAIRS", min_hairpin_pairs, max_hairpin_pairs)
                self.set_slider_data("Param_MAX_LENGTH", min_max_length, max_max_length)
                self.set_slider_data("Param_TRACK_WIDTH", min_width, max_width)

        def get_slider_value(self, slidername):
                """Returns the value of the specified slider."""
                slider = self._widget.findChild(QSlider, slidername)
                return slider.value()

        def set_slider_value(self, slidername, sliderval):
                """Sets the value of the specified slider."""
                slider = self._widget.findChild(QSlider, slidername)
                slider.setValue(sliderval)

        def set_slider_data(self, slidername, slidermin, slidermax):
                """Sets the minimum and maximum values of sliders."""
                slider = self._widget.findChild(QSlider, slidername)
                slider.setMinimum(slidermin)
                slider.setMaximum(slidermax)

        def generator_button_pressed(self):
                """Handles random track generation."""

                self.tell_launchella("Generating Track...")

                isLaxGenerator = self.LAX_CHECKBOX.isChecked()

                # Prepare and pass in all the parameters of the track
                # If track takes too long to generate, this section will
                # throw an error, to be handled after this try clause.
                component_data = Generator.get_preset(
                        self.PRESET_SELECTOR.currentText()
                )["COMPONENTS"]

                generator_values = {
                                    "MIN_STRAIGHT": self.MIN_STRAIGHT,
                                    "MAX_STRAIGHT": self.MAX_STRAIGHT,
                                    "MIN_CONSTANT_TURN": self.MIN_CTURN,
                                    "MAX_CONSTANT_TURN": self.MAX_CTURN,
                                    "MIN_HAIRPIN": self.MIN_HAIRPIN/2,
                                    "MAX_HAIRPIN": self.MAX_HAIRPIN/2,
                                    "MAX_HAIRPIN_PAIRS": self.HAIRPIN_PAIRS,
                                    "MAX_LENGTH": self.MAX_LENGTH,
                                    "LAX_GENERATION": isLaxGenerator,
                                    "TRACK_WIDTH": self.TRACK_WIDTH,
                                    "COMPONENTS": component_data
                }

                def failure_function():
                        self.tell_launchella("Track Gen Failed :(  Try different parameters?")

                with GeneratorContext(generator_values, failure_function):
                        xys, twidth, theight = Generator.generate()

                        # If track is generated successfully, turn it into a track image
                        # and display it to the user.
                        self.tell_launchella("Loading Image...")
                        im = Converter.convert(
                                "comps",
                                "png",
                                "rand",
                                params={
                                        "track data": (xys, twidth, theight)
                                }
                        )

                        # If full stack selected, convert into csv and launch as well
                        track_generator_full_stack = self.FULL_STACK_TRACK_GEN_BUTTON
                        if track_generator_full_stack.isChecked():
                                img_path = os.path.join(
                                        self.GAZEBO,
                                        'randgen_imgs/rand.png'
                                )
                                Converter.convert(
                                        "png",
                                        "ALL",
                                        img_path,
                                        params={"noise": self.get_noise_level()}
                                )

                        self.tell_launchella("Track Gen Complete!")

                        im.show()

                self.load_track_and_images()

        def track_from_image_button_pressed(self):
                """
                Converts .png to .launch by interfacing with ConversionTools,
                then launches said .launch.
                """

                self.tell_launchella("Preparing to launch image as a track... ")
                filename = self.IMAGE_SELECTOR.currentText()
                filename_full = os.path.join(
                        self.GAZEBO,
                        'randgen_imgs/'+filename
                )
                image_launcher_full_stack = self.FULL_STACK_IMAGE_BUTTON
                if image_launcher_full_stack.isChecked():
                        Converter.convert(
                                "png",
                                "ALL",
                                filename_full,
                                params={"noise": self.get_noise_level()}
                        )
                else:
                        Converter.convert(
                                "png",
                                "launch",
                                filename_full,
                                params={"noise": self.get_noise_level()}
                        )

                self.launch_file_override = filename[:-4] + ".launch"
                self.load_track_and_images()
                self.launch_button_pressed()

        def get_noise_level(self):
                """Returns the noise slider's noise level."""

                noise_level_widget = self.NOISE_SLIDER
                numerator = (1.0 * (noise_level_widget.value() - noise_level_widget.minimum()))
                denominator = (noise_level_widget.maximum() - noise_level_widget.minimum())
                return numerator/denominator

        def convert_button_pressed(self):
                """Handles interfacing with ConversionTools."""

                # Get info from launcher gui
                from_type = self.CONVERT_FROM_MENU.currentText()
                to_type = self.CONVERT_TO_MENU.currentText()
                filename = self.FILE_FOR_CONVERSION_BOX.currentText()
                self.tell_launchella("Conversion Button Pressed!  From: " + from_type +
                                     " To: " + to_type + " For: " + filename)
                midpoint_widget = self.MIDPOINT_CHECKBOX

                # Calculate correct full filepath for file to convert
                if from_type == "png":
                        filename = os.path.join(self.GAZEBO, 'randgen_imgs/'+filename)
                elif from_type == "launch":
                        filename = os.path.join(self.GAZEBO, 'launch/'+filename)
                elif from_type == "csv":
                        filename = os.path.join(self.GAZEBO, 'tracks/'+filename)

                # Calculate some parameters
                suffix = "_CT" if self.SUFFIX_CHECKBOX.isChecked() else ""
                use_midpoints = midpoint_widget.isVisible() and midpoint_widget.isChecked()

                # Convert it
                Converter.convert(
                        from_type,
                        to_type,
                        filename,
                        params={
                                "noise": self.get_noise_level(),
                                "midpoints": use_midpoints
                        },
                        conversion_suffix=suffix
                )
                self.load_track_and_images()
                self.tell_launchella("Conversion Succeeded!  From: " + from_type +
                                     " To: " + to_type + " For: " + filename)

        def launch_button_pressed(self):
                """Launches Gazebo."""

                if self.has_launched_ros:
                        # Don't let people press launch twice
                        return
                self.has_launched_ros = True

                self.tell_launchella("--------------------------")
                self.tell_launchella("\t\t\tLaunching Nodes...")

                # If we have set a specific file to run regardless of selected file,
                # which may happen when we launch from an image,
                # we make sure to launch the overriding track instead.
                track_to_launch = self.launch_file_override
                self.launch_file_override = None
                if not track_to_launch:
                        track_to_launch = self.TRACK_SELECTOR.currentText()

                # Get noise level
                self.tell_launchella("Launching " + track_to_launch)
                noise_level = self.get_noise_level()
                self.tell_launchella("With Noise Level: " + str(noise_level))

                # Get control information
                control_method = "controlMethod:=speed"
                if self.SPEED_RADIO.isChecked():
                        self.tell_launchella("With Speed Controls")
                        control_method = "controlMethod:=speed"
                elif self.TORQUE_RADIO.isChecked():
                        self.tell_launchella("With Torque Controls")
                        control_method = "controlMethod:=torque"

                # Get perception information
                perception_stack = ["launch_group:=no_perception"]
                if self.PERCEPTION_CHECKBOX.isChecked():
                        perception_stack = []  # is on

                # Check if we should launch the gazebo gui!
                gui_on = "gui:=" + (
                        "true" if self.GAZEBO_GUI_CHECKBOX.isChecked() else "false"
                )

                # Check if we need ground truth odom
                publish_gt_tf = "publish_gt_tf:=" + (
                        "true" if self.PUBLISH_GT_TF.isChecked() else "false"
                )

                # How we launch the simulation changes depending on whether
                # we are using the eufs_sim package standalone, or working within
                # the eufs-master ecosystem.
                dir_to_check = os.path.dirname(os.path.dirname(os.path.dirname(self.GAZEBO)))
                if dir_to_check.split("/")[-1] == "eufs-master":
                        launch_location = os.path.join(
                                                dir_to_check,
                                                'launch',
                                                'simulation.launch'
                        )
                        self.popen_process = self.launch_node_with_args(
                                                launch_location,
                                                [
                                                        control_method,
                                                        gui_on,
                                                        publish_gt_tf,
                                                        "track:=" + track_to_launch.split(".")[0]
                                                ] + perception_stack
                                        )
                else:
                        self.popen_process = self.launch_node_with_args(
                                                os.path.join(
                                                        self.GAZEBO,
                                                        'launch',
                                                        track_to_launch
                                                ),
                                                [control_method, gui_on]
                                        )

                # Launch the visualisator if applicable.
                if self.VISUALISATOR_CHECKBOX.isChecked():
                        self.tell_launchella("And With LIDAR Data Visualisator.")
                        node_path = os.path.join(
                                rospkg.RosPack().get_path('eufs_description'),
                                "launch",
                                "visualisator.launch"
                        )
                        self.launch_node(node_path)

                self.tell_launchella("As I have fulfilled my purpose in guiding you " +
                                     "to launch a track, this launcher will no longer " +
                                     "react to input.")

<<<<<<< HEAD
=======
                # Launch SBG Simulator Node
                self.launch_node_with_args(
                        os.path.join(
                                self.GAZEBO,
                                "launch",
                                "sbg_raw_data_simulator.launch"
                        ),
                        [
                                "_imu_hz:=200",
                                "_gps_hz:=5"
                        ]
                )

>>>>>>> feb3e0ec
                # Hide launcher
                self._widget.setVisible(False)
                self._widget.window().showMinimized()

        def launch_node(self, filepath):
                """Wrapper for launch_node_with_args"""
                self.launch_node_with_args(filepath, [])

        def launch_node_with_args(self, filepath, args):
                """
                Launches ros node.

                If arguments are supplied, it has to use Popen
                rather than the default launch method.
                """
                if len(args) > 0:
                        process = Popen(["roslaunch", filepath] + args)
                        self.popens.append(process)
                        return process
                else:
                        launch = roslaunch.parent.ROSLaunchParent(self.uuid, [filepath])
                        launch.start()
                        self.launches.append(launch)
                        return launch

        def shutdown_plugin(self):
                """Unregister all publishers, kill all nodes."""
                self.tell_launchella("Shutdown Engaged...")

                # (Stop all processes)
                for p in self.processes:
                    p.stop()

                for l in self.launches:
                    l.shutdown()

                for p in self.popens:
                    p.kill()

                # Manual node killer (needs to be used on nodes opened by Popen):
                extra_nodes = rosnode.get_node_names()
                extra_nodes.remove("/eufs_launcher")
                extra_nodes.remove("/rosout")
                left_open = len(extra_nodes)
                if (left_open > 0 and self.DEBUG_SHUTDOWN):
                        rospy.logerr("Warning, after shutting down the launcher, " +
                                     "these nodes are still running: " + str(extra_nodes))

                nodes_to_kill = [
                                    "/cone_ground_truth",
                                    "/eufs/controller_spawner",
                                    "/gazebo",
                                    "/gazebo_gui",
                                    "/robot_state_publisher",
                                    "/ros_can_sim",
                                    "/twist_to_ackermannDrive",
                                    "/spawn_platform",
                                    "/eufs_sim_rqt",
                                ]
                for bad_node in extra_nodes:
                        if bad_node in nodes_to_kill:
                                Popen(["rosnode", "kill", bad_node])
                Popen(["killall", "-9", "gzserver"])
                time.sleep(0.25)
                extra_nodes = rosnode.get_node_names()
                extra_nodes.remove("/eufs_launcher")
                extra_nodes.remove("/rosout")
                if left_open > 0 and self.DEBUG_SHUTDOWN:
                        rospy.logerr("Pruned to: " + str(extra_nodes))<|MERGE_RESOLUTION|>--- conflicted
+++ resolved
@@ -877,8 +877,6 @@
                                      "to launch a track, this launcher will no longer " +
                                      "react to input.")
 
-<<<<<<< HEAD
-=======
                 # Launch SBG Simulator Node
                 self.launch_node_with_args(
                         os.path.join(
@@ -892,7 +890,6 @@
                         ]
                 )
 
->>>>>>> feb3e0ec
                 # Hide launcher
                 self._widget.setVisible(False)
                 self._widget.window().showMinimized()
