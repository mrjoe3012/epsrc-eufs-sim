--- conflicted
+++ resolved
@@ -38,12 +38,6 @@
   <node args="-urdf -model eufs -param robot_description 
     -x $(arg x) -y $(arg y) -z $(arg z) -R $(arg roll) -P $(arg pitch) -Y $(arg yaw)" 
     name="urdf_spawner" output="screen" pkg="gazebo_ros" respawn="false" type="spawn_model"/>
-<<<<<<< HEAD
-  
-  <!-- start robot_control node -->
-  <include file="$(find robot_control)/launch/robot_control.launch"/>
-  
-=======
 
    <!-- start robot_control node -->
   <include file="$(find robot_control)/launch/robot_control.launch">
@@ -83,5 +77,4 @@
     <arg name ="view_distance" value="25"/>
   </include>
 
->>>>>>> e996ccf0
 </launch>