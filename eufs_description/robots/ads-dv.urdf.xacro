<?xml version="1.0"?>
<robot name="eufs" 
    xmlns:xacro="http://www.ros.org/wiki/xacro">

    <xacro:property name="robot_sensors" value="${load_yaml('$(arg sensors_config_file)')}"/>
    <xacro:property name="car_settings" value="${load_yaml('$(arg car_config_file)')}"/>
    <xacro:property name="dist" value="${load_yaml('$(arg car_dimensions_file)')}"/>

    <xacro:include filename="$(find eufs_description)/urdf/vehicle/inertias.xacro"/>

    <xacro:include filename="$(find eufs_description)/urdf/vehicle/plugins.gazebo"/>

    <!-- ***************** -->
    <!-- Imported elements -->
    <!-- ***************** -->

    <!-- First we import all posible elements defined in the urdf.xacro files. All these elements are defined as macro:xacros -->

    <!-- Import Robotnik CAR base elements -->
    <xacro:arg name="publish_tf" default="false"/>
    <xacro:arg name="simulate_perception" default="false"/>
    <xacro:include filename="$(find eufs_description)/urdf/ads-dv_base.urdf.xacro">
        <xacro:arg name="publish_tf" value="$(arg publish_tf)"/>
        <xacro:arg name="simulate_perception" value="$(arg simulate_perception)"/>
    </xacro:include>

    <!-- Import all available sensors -->
    <xacro:include filename="$(find eufs_description)/sensors/all_sensors.urdf.xacro" />

    <!-- ***************** -->
    <!-- Global parameters -->
    <!-- ***************** -->

    <xacro:property name="PI" value="3.1415926535897931"/>

    <!-- Wheel parameters -->
    <xacro:property name="wheel_offset_x" value="1.0" />
    <!-- x,y,z in translation from base_link to the center of the wheel -->
    <xacro:property name="wheel_offset_y" value="0.75" />
    <xacro:property name="wheel_offset_z" value="0.0" />

    <!-- Flag to select the high or low quality model -->
    <xacro:property name="hq" value="true" />


    <!-- *************** -->
    <!-- Robots Elements -->
    <!-- *************** -->

    <!-- Here we create the robot elements using the xacro:macros imported at the beggining of this file -->

    <!-- Summit XL base -->
    <xacro:eufs_base name="eufs" publish_bf="true" hq="${hq}" />

<<<<<<< HEAD
    <!-- Gazebo skid steering pluggins -->
    <!-- xacro:skid_steering broadcastOdomTF="1"/ -->

    <!-- WHEELS -->

    <!-- hub_dia and tire_dia are the diameters of the hub and tire,
     respectively. hex_hub_depth is the distance that the hex hub is
     inset from the outer edge of the tire. It is set so that each wheel
     is a "zero offset" wheel. hex_hub_depth = tire_width / 2 -
     axle_length. -->
    <xacro:property name="hub_dia" value="0.08"/>
    <xacro:property name="tire_dia" value="0.505"/>
    <xacro:property name="tire_width" value="0.2"/>

    <xacro:property name="hex_hub_depth" value="0.120"/> <!-- or +0.072 -->
    <xacro:property name="wheel_mass" value="10.0"/>   <!-- check -->

    <!-- hex_hub_dist is the distance between left and right hex hubs when
         the shock absorbers are fully extended. axle_length is the distance
         from a U joint to the corresponding hex hub. wheel_travel is the
         vertical wheel travel. -->
    <xacro:property name="wheelbase" value="1.530"/>
    <xacro:property name="hex_hub_dist" value="1.201"/>  <!-- track/width of the car -->
    <xacro:property name="axle_length" value="0.120"/>
    <xacro:property name="wheel_travel" value="0.05"/>
    <xacro:property name="shock_z_offset" value="0.05"/>

    <!-- Degree-to-radian conversions -->
    <xacro:property name="degrees_45" value="0.785398163"/>
    <xacro:property name="degrees_90" value="1.57079633"/>
    <xacro:property name="degrees_180" value="3.14159265"/>

    <!-- shock_eff_limit is 2 * ((shock_stroke / 2) * shock_spring_constant) N. -->
    <xacro:property name="shock_eff_limit" value="50"/>
    <xacro:property name="shock_vel_limit" value="500"/>

    <xacro:property name="wheel_joint_damping" value="0.01" />
    <xacro:property name="wheel_joint_friction" value="0.1" />

    <xacro:property name="suspension_joint_damping" value="0.01" />
    <xacro:property name="suspension_joint_friction" value="0.1" />
=======
    <!-- Gazebo ros control pluggins -->
    <xacro:ros_control/>

    <!-- WHEELS -->
    <xacro:front_wheel lr_prefix="left" fr_prefix="front" lr_reflect="1" fr_reflect="1"/>
    <xacro:front_wheel lr_prefix="right" fr_prefix="front" lr_reflect="-1" fr_reflect="1"/>
    <xacro:rear_wheel lr_prefix="left" fr_prefix="rear" lr_reflect="1" fr_reflect="-1"/>
    <xacro:rear_wheel lr_prefix="right" fr_prefix="rear" lr_reflect="-1" fr_reflect="-1"/>
>>>>>>> 0a425ee8

    <!-- Wheels -->
    <xacro:macro name="body_left_rear_wheel">
        <joint name="rear_left_wheel_joint" type="continuous">
            <origin xyz="${-1 * wheelbase / 2}
                         ${1 * ((hex_hub_dist / 2) - axle_length)}
                         ${-wheel_travel}"
                    rpy="0 0 0"/>
            <parent link="base_footprint"/>
            <child link="left_rear_wheel"/>
            <axis xyz="0 1 0"/>
        </joint>

        <link name="left_rear_wheel">
            <inertial>
                <xacro:wheels_inertia/>
            </inertial>
            <visual>
                <xacro:wheels_geometry/>
                <material name="black"/>
            </visual>
            <collision name="left_rear_wheel_collision">
                <geometry>
                    <sphere radius="0.225"/>
                </geometry>
            </collision>
        </link>
        <gazebo reference="left_rear_wheel">
            <material>Gazebo/Black</material>
        </gazebo>
    </xacro:macro>

    <xacro:macro name="body_right_rear_wheel">
        <joint name="rear_right_wheel_joint" type="continuous">
            <parent link="base_footprint"/>
            <child link="right_rear_wheel"/>
            <origin xyz="${-1 * wheelbase / 2}
                         ${-1 * ((hex_hub_dist / 2) - axle_length)}
                         ${-wheel_travel}"
                    rpy="0 0 0"/>
            <axis xyz="0 1 0"/>
        </joint>

        <link name="right_rear_wheel">
            <inertial>
                <xacro:wheels_inertia/>
            </inertial>
            <visual>
                <xacro:wheels_geometry/>
                <material name="black"/>
            </visual>
            <collision name="right_rear_wheel_collision">
                <geometry>
                    <sphere radius="0.225"/>
                </geometry>
            </collision>
        </link>
        <gazebo reference="right_rear_wheel">
            <material>Gazebo/Black</material>
        </gazebo>
    </xacro:macro>

    <xacro:macro name="body_left_front_wheel">
        <joint name="left_steering_hinge_joint" type="revolute">
            <origin xyz="${1 * wheelbase / 2}
                         ${1 * ((hex_hub_dist / 2) - axle_length)}
                         ${-wheel_travel}"
                    rpy="0 0 0"/>
            <parent link="base_footprint"/>
            <child link="left_steering_hinge"/>
            <axis xyz="0 0 1"/>
            <limit lower="-0.8727" upper="0.8727" effort="10000000" velocity="1000000"/>
        </joint>

        <link name="left_steering_hinge">
            <inertial>
                <xacro:steering_hinge_inertial_params/>
            </inertial>
            <visual>
                <xacro:steering_hinge_geometry/>
                <material name="black"/>
            </visual>
        </link>

        <joint name="front_left_wheel_joint" type="continuous">
            <origin xyz="0 0 0" rpy="0 0 0"/>
            <parent link="left_steering_hinge"/>
            <child link="left_front_wheel"/>
            <axis xyz="0 1 0"/>
        </joint>

        <link name="left_front_wheel">
            <inertial>
                <xacro:wheels_inertia/>
            </inertial>
            <visual>
                <xacro:wheels_geometry/>
                <material name="black"/>
            </visual>
            <collision name="left_front_wheel_collision">
                <geometry>
                    <sphere radius="0.225"/>
                </geometry>
            </collision>
        </link>
        <gazebo reference="left_front_wheel">
            <material>Gazebo/Black</material>
        </gazebo>
    </xacro:macro>

    <xacro:macro name="body_right_front_wheel">
        <joint name="right_steering_hinge_joint" type="revolute">
            <parent link="base_footprint"/>
            <child link="right_steering_hinge"/>
            <axis xyz="0 0 1"/>
            <origin xyz="${1 * wheelbase / 2}
                         ${-1 * ((hex_hub_dist / 2) - axle_length)}
                         ${-wheel_travel}"
                    rpy="0 0 0"/>
            <limit lower="-0.8727" upper="0.8727" effort="10000000" velocity="1000000"/>
        </joint>

        <link name="right_steering_hinge">
            <inertial>
                <xacro:steering_hinge_inertial_params/>
            </inertial>
            <visual>
                <xacro:steering_hinge_geometry/>
            </visual>
        </link>

        <joint name="front_right_wheel_joint" type="continuous">
            <origin xyz="0 0 0"
                    rpy="0 0 0"/>
            <parent link="right_steering_hinge"/>
            <child link="right_front_wheel"/>
            <axis xyz="0 1 0"/>
        </joint>

        <link name="right_front_wheel">
            <inertial>
                <xacro:wheels_inertia/>
            </inertial>
            <visual>
                <xacro:wheels_geometry/>
                <material name="black"/>
            </visual>
            <collision name="right_front_wheel_collision">
                <geometry>
                    <sphere radius="0.225"/>
                </geometry>
            </collision>
        </link>
        <gazebo reference="right_front_wheel">
            <material>Gazebo/Black</material>
        </gazebo>
    </xacro:macro>

    <!-- ################################################################## -->
    <!-- #### Add the left rear wheel with its joints and tranmissions #### -->
    <!-- ################################################################## -->
    <xacro:body_left_rear_wheel/>

    <!-- ################################################################### -->
    <!-- #### Add the right rear wheel with its joints and tranmissions #### -->
    <!-- ################################################################### -->
    <xacro:body_right_rear_wheel/>

    <!-- ############################################################################## -->
    <!-- #### Add the left front wheel with its joints, steering and tranmissions #### -->
    <!-- ############################################################################## -->
    <xacro:body_left_front_wheel/>

    <!-- ############################################################################## -->
    <!-- #### Add the right front wheel with its joints, steering and tranmissions #### -->
    <!-- ############################################################################## -->
    <xacro:body_right_front_wheel/>

    <!-- *********************************************** -->
    <!--                 MAIN SENSORS                    -->
    <!-- *********************************************** -->

    <!--     LOCATIONS: (XYZ)
    IMU: 0.0 0.0 0.170
    GPS: -0.110 0.0 0.9
    LIDAR: 1.700 0.0 -0.150
    STEREO CAM: -0.110 0.0 0.800 -->

    <xacro:sensor_imu parent="base_footprint" prefix="imu">
        <origin xyz="-0.0 0.0 0.0" rpy="0 0 0"/>
    </xacro:sensor_imu>

    <xacro:sensor_gps parent="base_footprint" prefix="gps">
        <origin xyz="0.0 0.0 0.4" rpy="0 0 0"/>
    </xacro:sensor_gps>

    <!-- Simulate raw perception sensors only if we're not using the abstracted perception simulation -->
    <xacro:unless value="$(arg simulate_perception)">
        <xacro:VLP-16R parent="base_footprint" name="velodyne" topic="/velodyne_points" hz="10" samples="800">
            <origin xyz="1.58 0.0 -0.1" rpy="0 ${1*M_PI/180.0} 0"/>
        </xacro:VLP-16R>

        <xacro:zed_camera parent="base_footprint" prefix="zed">
            <origin xyz="0.1 0.0 0.52" rpy="0 0 0"/>
        </xacro:zed_camera>
    </xacro:unless>


    <!-- *********************************************** -->
    <!-- EXTRA SENSORS FROM THE ROBOTNIK SENSORS LIBRARY -->
    <!-- *********************************************** -->

    <!--     <xacro:sensor_hokuyo_utm30lx parent="base_link" prefix="lidar">
        <origin xyz="1.700 0.0 -0.080" rpy="0 -0.0174533 0"/>
    </xacro:sensor_hokuyo_utm30lx>

    <xacro:sensor_hokuyo3d name="hokuyo3d" parent="base_link">
        <origin xyz="0.9 0.0 0.450" rpy="0 0.35 0"/>
    </xacro:sensor_hokuyo3d>


    <xacro:sensor_hokuyo_urg04lx name="hokuyo1" parent="base_link">
        <origin xyz="-0.1 0.0 0.33" rpy="0 0 0"/>
    </xacro:sensor_hokuyo_urg04lx>


    <xacro:sensor_axis name="camera" parent="base_link">
        <origin xyz="0.19 0 0.17" rpy="0 ${15*PI/180} 0"/>
    </xacro:sensor_axis>


    <xacro:sensor_asus_xtion_pro name="xtion_pro" parent="base_link">
        <origin xyz="0.3 0.0 0.3" rpy="0 0 0"/>
    </xacro:sensor_asus_xtion_pro>


    <xacro:sensor_kinect parent="base_link" prefix="kinect">
        <origin xyz="0.0 0.0 0.45" rpy="0 0 0"/>
    </xacro:sensor_kinect>

    <xacro:BB2-08S2C-60 prefix="bee" frame="bee" name="bee"/>

    <xacro:sensor_fotonic name="fotonic" parent="base_link">
        <origin xyz="0.3 0.0 0.24" rpy="0 0 0"/>
    </xacro:sensor_fotonic>   -->

</robot><|MERGE_RESOLUTION|>--- conflicted
+++ resolved
@@ -1,5 +1,5 @@
 <?xml version="1.0"?>
-<robot name="eufs" 
+<robot name="eufs"
     xmlns:xacro="http://www.ros.org/wiki/xacro">
 
     <xacro:property name="robot_sensors" value="${load_yaml('$(arg sensors_config_file)')}"/>
@@ -51,10 +51,6 @@
 
     <!-- Summit XL base -->
     <xacro:eufs_base name="eufs" publish_bf="true" hq="${hq}" />
-
-<<<<<<< HEAD
-    <!-- Gazebo skid steering pluggins -->
-    <!-- xacro:skid_steering broadcastOdomTF="1"/ -->
 
     <!-- WHEELS -->
 
@@ -94,16 +90,6 @@
 
     <xacro:property name="suspension_joint_damping" value="0.01" />
     <xacro:property name="suspension_joint_friction" value="0.1" />
-=======
-    <!-- Gazebo ros control pluggins -->
-    <xacro:ros_control/>
-
-    <!-- WHEELS -->
-    <xacro:front_wheel lr_prefix="left" fr_prefix="front" lr_reflect="1" fr_reflect="1"/>
-    <xacro:front_wheel lr_prefix="right" fr_prefix="front" lr_reflect="-1" fr_reflect="1"/>
-    <xacro:rear_wheel lr_prefix="left" fr_prefix="rear" lr_reflect="1" fr_reflect="-1"/>
-    <xacro:rear_wheel lr_prefix="right" fr_prefix="rear" lr_reflect="-1" fr_reflect="-1"/>
->>>>>>> 0a425ee8
 
     <!-- Wheels -->
     <xacro:macro name="body_left_rear_wheel">
@@ -242,7 +228,6 @@
             <child link="right_front_wheel"/>
             <axis xyz="0 1 0"/>
         </joint>
-
         <link name="right_front_wheel">
             <inertial>
                 <xacro:wheels_inertia/>
