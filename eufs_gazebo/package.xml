--- conflicted
+++ resolved
@@ -23,10 +23,6 @@
   <depend>std_msgs</depend>
   <depend>std_srvs</depend>
   <depend>tf</depend>
-<<<<<<< HEAD
-
-=======
->>>>>>> 883530ed
 
 
   <export>
