<?xml version="1.0"?>
<robot name="eufs" xmlns:xacro="http://www.ros.org/wiki/xacro">

    <!-- ***************** -->
    <!-- Config parameters -->
    <!-- ***************** -->

    <!--  Load the config file  -->
    <xacro:property name="config" value="${load_yaml('$(arg config_file)')}"/>

    <!-- ***************** -->
    <!-- Global parameters -->
    <!-- ***************** -->

    <xacro:property name="PI" value="3.1415926535897931"/>

    <!-- If the gazebo_ros_race_car_model should publish the ground truth tf -->
    <xacro:arg name="publish_tf" default="false"/>
    <!-- If the perception stack should be simulated or if sensors should be used -->
    <xacro:arg name="simulate_perception" default="true"/>

    <!-- ***************** -->
    <!-- Imported elements -->
    <!-- ***************** -->

    <!--  Import the wheels  -->
    <xacro:include filename="$(find eufs_description)/urdf/wheels.urdf.xacro"/>

    <!-- Import EUFS base element with the chassis -->
    <xacro:include filename="$(find eufs_description)/urdf/eufs_base.urdf.xacro" />

    <!-- Import all available sensors -->
    <xacro:include filename="$(find eufs_description)/sensors/all_sensors.urdf.xacro" />

    <!--  Include the plugins  -->
    <xacro:include filename="$(find eufs_description)/urdf/eufs_plugins.gazebo.xacro" />

    <!-- *************** -->
    <!-- Robots Elements -->
    <!-- *************** -->

    <!-- Chassis of the car -->
    <xacro:eufs_base chassis_mesh="file://$(find eufs_description)/meshes/sisu-20d.dae"/>

    <!-- Wheels -->
    <xacro:wheels chassis_width="1.6" wheelbase="1.580" />

    <!-- *********************************************** -->
    <!--                 MAIN SENSORS                    -->
    <!-- *********************************************** -->

    <!--     LOCATIONS: (XYZ)
    IMU: 0.0 0.0 0.170
    GPS: -0.110 0.0 0.9
    LIDAR: 1.700 0.0 -0.150
    STEREO CAM: -0.110 0.0 0.800 -->

<<<<<<< HEAD
    <!-- TODO: Add sensors back -->
    <!--
=======
>>>>>>> e16f8626
    <xacro:sensor_imu parent="base_footprint" prefix="imu">
        <origin xyz="0.0 0.0 0.0" rpy="0 0 0"/>
    </xacro:sensor_imu>
    -->

    <!-- TODO: Add sensors back -->

<!--
    <xacro:sensor_gps parent="base_footprint" prefix="gps">
        <origin xyz="0.0 0.0 0.4" rpy="0 0 0"/>
    </xacro:sensor_gps>

    <xacro:VLP-16R parent="base_footprint" name="velodyne" topic="/velodyne_points" hz="10" samples="800" active="$(arg simulate_perception)">
        <origin xyz="-0.15 0.0 0.79" rpy="0 ${1*M_PI/180.0} 0"/>
    </xacro:VLP-16R>

    <xacro:zed_camera parent="base_footprint" prefix="zed" active="$(arg simulate_perception)">
        <origin xyz="-0.08 0.0 0.76" rpy="0 0 0"/>
    </xacro:zed_camera>

</robot><|MERGE_RESOLUTION|>--- conflicted
+++ resolved
@@ -55,19 +55,10 @@
     LIDAR: 1.700 0.0 -0.150
     STEREO CAM: -0.110 0.0 0.800 -->
 
-<<<<<<< HEAD
-    <!-- TODO: Add sensors back -->
-    <!--
-=======
->>>>>>> e16f8626
     <xacro:sensor_imu parent="base_footprint" prefix="imu">
         <origin xyz="0.0 0.0 0.0" rpy="0 0 0"/>
     </xacro:sensor_imu>
-    -->
 
-    <!-- TODO: Add sensors back -->
-
-<!--
     <xacro:sensor_gps parent="base_footprint" prefix="gps">
         <origin xyz="0.0 0.0 0.4" rpy="0 0 0"/>
     </xacro:sensor_gps>
