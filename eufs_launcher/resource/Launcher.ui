<?xml version="1.0" encoding="UTF-8"?>
<ui version="4.0">
 <class>EUFS Launcher</class>
 <widget class="QWidget" name="EUFS Launcher">
  <property name="geometry">
   <rect>
    <x>0</x>
    <y>0</y>
    <width>800</width>
    <height>300</height>
   </rect>
  </property>
  <property name="windowTitle">
   <string>EUFS Launcher</string>
  </property>

  <!--Drop-Down Box: Options added in code, impossible in a .ui file.-->
  <!--This handles track selection.-->
  <widget class="QLabel" name="TrackLabel">
   <property name="geometry">
    <rect>
     <x>60</x>
     <y>50</y>
     <width>50</width>
     <height>27</height>
    </rect>
   </property>
   <property name="text">
    <string>Track: </string>
   </property>
   <property name="font">
       <font>
            <pointsize>7</pointsize>
       </font>
   </property>
  </widget>
  <widget class="QComboBox" name="WhichTrack">
   <property name="geometry">
    <rect>
     <x>90</x>
     <y>50</y>
     <width>250</width>
     <height>27</height>
    </rect>
   </property>
   <property name="font">
       <font>
            <pointsize>7</pointsize>
       </font>
   </property>
  </widget>

  <!-- Basic launcher! -->
  <widget class="QLabel" name="BasicLauncherLabel">
   <property name="geometry">
    <rect>
     <x>140</x>
     <y>10</y>
     <width>200</width>
     <height>27</height>
    </rect>
   </property>
   <property name="text">
    <string>Basic Launcher</string>
   </property>
   <property name="font">
       <font>
            <pointsize>14</pointsize>
       </font>
   </property>
  </widget>

  <widget class="QLabel" name="BasicLauncherSubLabel">
   <property name="geometry">
    <rect>
     <x>60</x>
     <y>25</y>
     <width>400</width>
     <height>27</height>
    </rect>
   </property>
   <property name="text">
    <string>Launches one of our fixed tracks, great for reproducability!</string>
   </property>
   <property name="font">
       <font>
            <pointsize>8</pointsize>
       </font>
   </property>
  </widget>

  <!--Actual Launch Button-->
  <widget class="QPushButton" name="LaunchButton">
   <property name="geometry">
    <rect>
     <x>130</x>
     <y>80</y>
     <width>170</width>
     <height>100</height>
    </rect>
   </property>
   <property name="text" >
      <string>Launch!</string>
    </property>
    <property name="font">
       <font>
            <pointsize>10</pointsize>
       </font>
   </property>
  </widget>

  <!-- Launcher Parameters! -->
  <widget class="QLabel" name="LauncherParametersLabel">
   <property name="geometry">
    <rect>
     <x>120</x>
     <y>210</y>
     <width>200</width>
     <height>27</height>
    </rect>
   </property>
   <property name="text">
    <string>Launcher Parameters</string>
   </property>
   <property name="font">
       <font>
            <pointsize>14</pointsize>
       </font>
   </property>
  </widget>

  <widget class="QLabel" name="LauncherParametersSubLabel">
   <property name="geometry">
    <rect>
     <x>125</x>
     <y>225</y>
     <width>200</width>
     <height>25</height>
    </rect>
   </property>
   <property name="text">
    <string>For customizing your experience!</string>
   </property>
   <property name="font">
       <font>
            <pointsize>8</pointsize>
       </font>
   </property>
  </widget>

  <!--Radio Buttons-->
  <!--To toggle between torque and speed controls.-->
  <!--If you add a new buttonGroup, don't forget to add it to the bottom of the file.-->
  <widget class="QLabel" name="ControlLabel">
    <property name="geometry">
       <rect>
         <x>60</x>
         <y>290</y>
         <width>150</width>
         <height>15</height>
       </rect>
    </property>
    <property name="text">
      <string>Control Method:</string>
    </property>
    <property name="font">
       <font>
            <pointsize>9</pointsize>
       </font>
   </property>
  </widget>
  <widget class="QRadioButton" name="SpeedRadio">
    <property name="geometry">
      <rect>
<<<<<<< HEAD
        <x>490</x>
        <y>65</y>
=======
        <x>50</x>
        <y>310</y>
>>>>>>> 0a425ee8
        <width>100</width>
        <height>15</height>
      </rect>
    </property>
    <property name="maximumSize">
      <size>
        <width>16777215</width>
        <height>15</height>
      </size>
    </property>
    <property name="layoutDirection">
      <enum>Qt::LeftToRight</enum>
    </property>
    <property name="text">
      <string>Speed</string>
    </property>
    <property name="checked">
      <bool>true</bool>
    </property>
    <attribute name="buttonGroup">
      <string>SpeedOrTorque</string>
    </attribute>
     <property name="font">
       <font>
            <pointsize>7</pointsize>
       </font>
   </property>
  </widget>
  <widget class="QRadioButton" name="TorqueRadio">
    <property name="geometry">
      <rect>
<<<<<<< HEAD
        <x>490</x>
        <y>80</y>
=======
        <x>50</x>
        <y>330</y>
>>>>>>> 0a425ee8
        <width>120</width>
        <height>15</height>
      </rect>
    </property>
    <property name="maximumSize">
      <size>
        <width>16777215</width>
        <height>15</height>
      </size>
    </property>
    <property name="text">
      <string>Torque (Experimental!)</string>
    </property>
    <attribute name="buttonGroup">
      <string>SpeedOrTorque</string>
    </attribute>
    <property name="font">
       <font>
            <pointsize>7</pointsize>
       </font>
   </property>
  </widget>

<<<<<<< HEAD
  <!--Drop-Down Box: Options added in code, impossible in a .ui file.-->
  <!--This handles vehicle model selection.-->
  <widget class="QLabel" name="VehicleModelLabel">
   <property name="geometry">
    <rect>
     <x>500</x>
     <y>100</y>
     <width>150</width>
     <height>15</height>
    </rect>
   </property>
   <property name="text">
    <string>Vehicle model: </string>
   </property>
   <property name="font">
    <font>
     <pointsize>7</pointsize>
    </font>
   </property>
  </widget>
  <widget class="QComboBox" name="WhichVehicleModel">
   <property name="geometry">
    <rect>
     <x>490</x>
     <y>115</y>
     <width>100</width>
     <height>30</height>
    </rect>
   </property>
   <property name="maximumSize">
    <size>
     <width>16777215</width>
     <height>30</height>
    </size>
   </property>
   <property name="font">
    <font>
     <pointsize>7</pointsize>
    </font>
   </property>
  </widget>

  <!--Visualisator Launcher-->
  <widget class="QCheckBox" name="VisualisatorCheckbox">
  <property name="geometry">
      <rect>
        <x>610</x>
        <y>70</y>
        <width>150</width>
        <height>30</height>
      </rect>
    </property>
    <property name="text" >
      <string>Launch LIDAR Visualisator</string>
    </property>
    <property name="font">
=======

  <!--Slider-->
  <!--This handles terrain noise generation-->
  <widget class="QLabel" name="NoiseLabel">
   <property name="geometry">
    <rect>
     <x>50</x>
     <y>245</y>
     <width>50</width>
     <height>27</height>
    </rect>
   </property>
   <property name="text">
    <string>Object Noise:</string>
   </property>
   <property name="font">
>>>>>>> 0a425ee8
       <font>
            <pointsize>7</pointsize>
       </font>
   </property>
  </widget>
  <widget class="QSlider" name="Noisiness">
   <property name="geometry">
    <rect>
     <x>100</x>
     <y>245</y>
     <width>250</width>
     <height>30</height>
    </rect>
   </property>
   <property name="orientation">
      <enum>Qt::Horizontal</enum>
    </property>
    <property name="font">
       <font>
            <pointsize>7</pointsize>
       </font>
   </property>
  </widget>
  <widget class="QLabel" name="ObjectNoiseTooltip">
   <property name="geometry">
    <rect>
     <x>100</x>
     <y>260</y>
     <width>50</width>
     <height>27</height>
    </rect>
   </property>
   <property name="text">
    <string>Quantity of non-cone objects to place on the track.</string>
   </property>
   <property name="font">
       <font>
            <pointsize>7</pointsize>
       </font>
   </property>
  </widget>

  <!--This handles cone noise generation-->
  <widget class="QLabel" name="ConeNoiseLabel">
   <property name="geometry">
    <rect>
     <x>50</x>
     <y>260</y>
     <width>50</width>
     <height>27</height>
    </rect>
   </property>
   <property name="text">
    <string>Cone Noise:</string>
   </property>
   <property name="font">
       <font>
            <pointsize>7</pointsize>
       </font>
   </property>
  </widget>
  <widget class="QSlider" name="ConeNoisiness">
   <property name="geometry">
    <rect>
     <x>100</x>
     <y>260</y>
     <width>250</width>
     <height>30</height>
    </rect>
   </property>
   <property name="orientation">
      <enum>Qt::Horizontal</enum>
    </property>
    <property name="font">
       <font>
            <pointsize>7</pointsize>
       </font>
   </property>
  </widget>

<<<<<<< HEAD

  <!--Ground truth transformer-->
  <widget class="QCheckBox" name="GroundTruthTransform">
  <property name="geometry">
      <rect>
        <x>610</x>
        <y>115</y>
        <width>150</width>
        <height>30</height>
      </rect>
    </property>
    <property name="text" >
      <string>Use Ground Truth TF</string>
=======
  <!--This handles cone color noise generation-->
  <widget class="QLabel" name="ConeColorNoiseLabel">
   <property name="geometry">
    <rect>
     <x>50</x>
     <y>275</y>
     <width>50</width>
     <height>27</height>
    </rect>
   </property>
   <property name="text">
    <string>Color Noise:</string>
   </property>
   <property name="font">
       <font>
            <pointsize>7</pointsize>
       </font>
   </property>
  </widget>
  <widget class="QSlider" name="ConeColorNoisiness">
   <property name="geometry">
    <rect>
     <x>100</x>
     <y>275</y>
     <width>250</width>
     <height>30</height>
    </rect>
   </property>
   <property name="orientation">
      <enum>Qt::Horizontal</enum>
>>>>>>> 0a425ee8
    </property>
    <property name="font">
       <font>
            <pointsize>7</pointsize>
       </font>
   </property>
  </widget>
 

  <widget class="QLabel" name="GeneratorParametersLabel">
   <property name="geometry">
    <rect>
     <x>510</x>
     <y>50</y>
     <width>200</width>
     <height>27</height>
    </rect>
   </property>
   <property name="text">
    <string>Generation Parameters</string>
   </property>
   <property name="font">
       <font>
            <pointsize>14</pointsize>
       </font>
   </property>
  </widget>

  <widget class="QLabel" name="GeneratorParametersSubLabel">
   <property name="geometry">
    <rect>
     <x>490</x>
     <y>65</y>
     <width>400</width>
     <height>27</height>
    </rect>
   </property>
   <property name="text">
    <string>Create and customize your own random tracks!</string>
   </property>
   <property name="font">
       <font>
            <pointsize>8</pointsize>
       </font>
   </property>
  </widget>

  <!-- Generation Parameters -->
  <widget class="QLabel" name="Label_MIN_STRAIGHT">
   <property name="geometry">
    <rect>
     <x>440</x>
     <y>80</y>
     <width>100</width>
     <height>27</height>
    </rect>
   </property>
   <property name="text">
    <string>MIN_STRAIGHT (###): </string>
   </property>
   <property name="font">
       <font>
            <pointsize>7</pointsize>
       </font>
   </property>
  </widget>
  <widget class="QSlider" name="Param_MIN_STRAIGHT">
   <property name="geometry">
    <rect>
     <x>535</x>
     <y>80</y>
     <width>60</width>
     <height>30</height>
    </rect>
   </property>
   <property name="orientation">
      <enum>Qt::Horizontal</enum>
    </property>
    <property name="font">
       <font>
            <pointsize>7</pointsize>
       </font>
   </property>
  </widget>

  <widget class="QLabel" name="Label_MAX_STRAIGHT">
   <property name="geometry">
    <rect>
     <x>440</x>
     <y>100</y>
     <width>100</width>
     <height>27</height>
    </rect>
   </property>
   <property name="text">
    <string>MAX_STRAIGHT (###): </string>
   </property>
   <property name="font">
       <font>
            <pointsize>7</pointsize>
       </font>
   </property>
  </widget>
  <widget class="QSlider" name="Param_MAX_STRAIGHT">
   <property name="geometry">
    <rect>
     <x>535</x>
     <y>100</y>
     <width>60</width>
     <height>30</height>
    </rect>
   </property>
   <property name="orientation">
      <enum>Qt::Horizontal</enum>
    </property>
    <property name="font">
       <font>
            <pointsize>7</pointsize>
       </font>
   </property>
  </widget>

  <widget class="QLabel" name="Label_MIN_CTURN">
   <property name="geometry">
    <rect>
     <x>440</x>
     <y>120</y>
     <width>100</width>
     <height>27</height>
    </rect>
   </property>
   <property name="text">
    <string>MIN_CTURN (###): </string>
   </property>
   <property name="font">
       <font>
            <pointsize>7</pointsize>
       </font>
   </property>
  </widget>
  <widget class="QSlider" name="Param_MIN_CTURN">
   <property name="geometry">
    <rect>
     <x>535</x>
     <y>120</y>
     <width>60</width>
     <height>30</height>
    </rect>
   </property>
   <property name="orientation">
      <enum>Qt::Horizontal</enum>
    </property>
    <property name="font">
       <font>
            <pointsize>7</pointsize>
       </font>
   </property>
  </widget>

  <widget class="QLabel" name="Label_MAX_CTURN">
   <property name="geometry">
    <rect>
     <x>440</x>
     <y>140</y>
     <width>100</width>
     <height>27</height>
    </rect>
   </property>
   <property name="text">
    <string>MAX_CTURN (###): </string>
   </property>
   <property name="font">
       <font>
            <pointsize>7</pointsize>
       </font>
   </property>
  </widget>
  <widget class="QSlider" name="Param_MAX_CTURN">
   <property name="geometry">
    <rect>
     <x>535</x>
     <y>140</y>
     <width>60</width>
     <height>30</height>
    </rect>
   </property>
   <property name="orientation">
      <enum>Qt::Horizontal</enum>
    </property>
    <property name="font">
       <font>
            <pointsize>7</pointsize>
       </font>
   </property>
  </widget>

  <widget class="QLabel" name="Label_MIN_HAIRPIN">
   <property name="geometry">
    <rect>
     <x>610</x>
     <y>80</y>
     <width>100</width>
     <height>27</height>
    </rect>
   </property>
   <property name="text">
    <string>MIN_HAIRPIN (###): </string>
   </property>
   <property name="font">
       <font>
            <pointsize>7</pointsize>
       </font>
   </property>
  </widget>
  <widget class="QSlider" name="Param_MIN_HAIRPIN">
   <property name="geometry">
    <rect>
     <x>705</x>
     <y>80</y>
     <width>60</width>
     <height>30</height>
    </rect>
   </property>
   <property name="orientation">
      <enum>Qt::Horizontal</enum>
    </property>
    <property name="font">
       <font>
            <pointsize>7</pointsize>
       </font>
   </property>
  </widget>

  <widget class="QLabel" name="Label_MAX_HAIRPIN">
   <property name="geometry">
    <rect>
     <x>610</x>
     <y>100</y>
     <width>100</width>
     <height>27</height>
    </rect>
   </property>
   <property name="text">
    <string>MAX_HAIRPIN (###): </string>
   </property>
   <property name="font">
       <font>
            <pointsize>7</pointsize>
       </font>
   </property>
  </widget>
  <widget class="QSlider" name="Param_MAX_HAIRPIN">
   <property name="geometry">
    <rect>
     <x>705</x>
     <y>100</y>
     <width>60</width>
     <height>30</height>
    </rect>
   </property>
   <property name="orientation">
      <enum>Qt::Horizontal</enum>
    </property>
    <property name="font">
       <font>
            <pointsize>7</pointsize>
       </font>
   </property>
  </widget>

  <widget class="QLabel" name="Label_HAIRPIN_PAIRS">
   <property name="geometry">
    <rect>
     <x>610</x>
     <y>120</y>
     <width>100</width>
     <height>27</height>
    </rect>
   </property>
   <property name="text">
    <string>HAIRPIN_PAIRS (###): </string>
   </property>
   <property name="font">
       <font>
            <pointsize>7</pointsize>
       </font>
   </property>
  </widget>
  <widget class="QSlider" name="Param_HAIRPIN_PAIRS">
   <property name="geometry">
    <rect>
     <x>705</x>
     <y>120</y>
     <width>60</width>
     <height>30</height>
    </rect>
   </property>
   <property name="orientation">
      <enum>Qt::Horizontal</enum>
    </property>
    <property name="font">
       <font>
            <pointsize>7</pointsize>
       </font>
   </property>
  </widget>

  <widget class="QLabel" name="Label_MAX_LENGTH">
   <property name="geometry">
    <rect>
     <x>610</x>
     <y>140</y>
     <width>100</width>
     <height>27</height>
    </rect>
   </property>
   <property name="text">
    <string>MAX_LENGTH (###): </string>
   </property>
   <property name="font">
       <font>
            <pointsize>7</pointsize>
       </font>
   </property>
  </widget>
  <widget class="QSlider" name="Param_MAX_LENGTH">
   <property name="geometry">
    <rect>
     <x>705</x>
     <y>140</y>
     <width>60</width>
     <height>30</height>
    </rect>
   </property>
   <property name="orientation">
      <enum>Qt::Horizontal</enum>
    </property>
    <property name="font">
       <font>
            <pointsize>7</pointsize>
       </font>
   </property>
  </widget>
  <widget class="QLabel" name="Label_TRACK_WIDTH">
   <property name="geometry">
    <rect>
     <x>430</x>
     <y>250</y>
     <width>100</width>
     <height>27</height>
    </rect>
   </property>
   <property name="text">
    <string>MAX_LENGTH (###): </string>
   </property>
   <property name="font">
       <font>
            <pointsize>7</pointsize>
       </font>
   </property>
  </widget>
  <widget class="QSlider" name="Param_TRACK_WIDTH">
   <property name="geometry">
    <rect>
     <x>430</x>
     <y>268</y>
     <width>70</width>
     <height>20</height>
    </rect>
   </property>
   <property name="orientation">
      <enum>Qt::Horizontal</enum>
    </property>
    <property name="font">
       <font>
            <pointsize>7</pointsize>
       </font>
   </property>
  </widget>

  <!--Generate Button-->
  <widget class="QPushButton" name="GenerateButton">
   <property name="geometry">
    <rect>
     <x>530</x>
     <y>200</y>
     <width>170</width>
     <height>100</height>
    </rect>
   </property>
   <property name="text" >
      <string>Generate Random Track</string>
    </property>
    <property name="font">
       <font>
            <pointsize>10</pointsize>
       </font>
   </property>
  </widget>

  <!--Drop-Down Box: Options added in code, impossible in a .ui file.-->
  <!--This handles preset selection.-->
  <widget class="QLabel" name="PresetLabel">
   <property name="geometry">
    <rect>
     <x>470</x>
     <y>170</y>
     <width>50</width>
     <height>27</height>
    </rect>
   </property>
   <property name="text">
    <string>Preset: </string>
   </property>
   <property name="font">
       <font>
            <pointsize>7</pointsize>
       </font>
   </property>
  </widget>
  <widget class="QComboBox" name="WhichPreset">
   <property name="geometry">
    <rect>
     <x>500</x>
     <y>170</y>
     <width>250</width>
     <height>27</height>
    </rect>
   </property>
   <property name="font">
       <font>
            <pointsize>7</pointsize>
       </font>
   </property>
  </widget>

  <!--Lax Generation Button -->
  <widget class="QCheckBox" name="LaxCheckBox">
  <property name="geometry">
      <rect>
        <x>430</x>
        <y>200</y>
        <width>100</width>
        <height>30</height>
      </rect>
    </property>
    <property name="text" >
      <string>Lax Generation</string>
    </property>
    <property name="font">
       <font>
            <pointsize>7</pointsize>
       </font>
   </property>
  </widget>

  <!--Full Stack for Trackgen Button -->
  <widget class="QCheckBox" name="FullStackTrackGenButton">
  <property name="geometry">
      <rect>
        <x>430</x>
        <y>230</y>
        <width>100</width>
        <height>30</height>
      </rect>
    </property>
    <property name="text" >
      <string>Full Stack</string>
    </property>
    <property name="font">
       <font>
            <pointsize>7</pointsize>
       </font>
   </property>
  </widget>
 



  <!-- Conversion tools! -->
  <widget class="QLabel" name="ConversionToolsLabel">
   <property name="geometry">
    <rect>
     <x>890</x>
     <y>10</y>
     <width>200</width>
     <height>27</height>
    </rect>
   </property>
   <property name="text">
    <string>Conversion Tools</string>
   </property>
   <property name="font">
       <font>
            <pointsize>14</pointsize>
       </font>
   </property>
  </widget>

  <widget class="QLabel" name="ConversionToolsSubLabel">
   <property name="geometry">
    <rect>
     <x>850</x>
     <y>25</y>
     <width>300</width>
     <height>27</height>
    </rect>
   </property>
   <property name="text">
    <string>Tools to quickly change and parse file formats.</string>
   </property>
   <property name="font">
       <font>
            <pointsize>8</pointsize>
       </font>
   </property>
  </widget>

  <!-- From and To -->
  <widget class="QLabel" name="ConvertFromLabel">
   <property name="geometry">
    <rect>
     <x>820</x>
     <y>60</y>
     <width>50</width>
     <height>27</height>
    </rect>
   </property>
   <property name="text">
    <string>From: </string>
   </property>
   <property name="font">
       <font>
            <pointsize>7</pointsize>
       </font>
   </property>
  </widget>
  <widget class="QComboBox" name="ConvertFrom">
   <property name="geometry">
    <rect>
     <x>850</x>
     <y>60</y>
     <width>100</width>
     <height>27</height>
    </rect>
   </property>
   <property name="font">
       <font>
            <pointsize>7</pointsize>
       </font>
   </property>
  </widget>

  <widget class="QLabel" name="ConvertToLabel">
   <property name="geometry">
    <rect>
     <x>980</x>
     <y>60</y>
     <width>50</width>
     <height>27</height>
    </rect>
   </property>
   <property name="text">
    <string>To: </string>
   </property>
   <property name="font">
       <font>
            <pointsize>7</pointsize>
       </font>
   </property>
  </widget>
  <widget class="QComboBox" name="ConvertTo">
   <property name="geometry">
    <rect>
     <x>1000</x>
     <y>60</y>
     <width>100</width>
     <height>27</height>
    </rect>
   </property>
   <property name="font">
       <font>
            <pointsize>7</pointsize>
       </font>
   </property>
  </widget>

  <!-- File select for conversion -->
  <widget class="QLabel" name="FileForConversionLabel">
   <property name="geometry">
    <rect>
     <x>820</x>
     <y>90</y>
     <width>50</width>
     <height>27</height>
    </rect>
   </property>
   <property name="text">
    <string>Filename: </string>
   </property>
   <property name="font">
       <font>
            <pointsize>7</pointsize>
       </font>
   </property>
  </widget>
  <widget class="QComboBox" name="FileForConversion">
   <property name="geometry">
    <rect>
     <x>860</x>
     <y>90</y>
     <width>230</width>
     <height>27</height>
    </rect>
   </property>
   <property name="font">
       <font>
            <pointsize>7</pointsize>
       </font>
   </property>
  </widget>

  <!-- Actual Convert Button! -->
  <widget class="QPushButton" name="ConvertButton">
   <property name="geometry">
    <rect>
     <x>890</x>
     <y>120</y>
     <width>170</width>
     <height>100</height>
    </rect>
   </property>
   <property name="text" >
      <string>Convert</string>
    </property>
    <property name="font">
       <font>
            <pointsize>10</pointsize>
       </font>
   </property>
  </widget>


  <!-- Midpoints Button -->
  <widget class="QCheckBox" name="MidpointBox">
  <property name="geometry">
      <rect>
        <x>820</x>
        <y>120</y>
        <width>80</width>
        <height>30</height>
      </rect>
    </property>
    <property name="text" >
      <string>Midpoints</string>
    </property>
    <property name="font">
       <font>
            <pointsize>7</pointsize>
       </font>
   </property>
  </widget>

  <!-- Suffix Button -->
  <widget class="QCheckBox" name="SuffixBox">
  <property name="geometry">
      <rect>
        <x>820</x>
        <y>150</y>
        <width>80</width>
        <height>30</height>
      </rect>
    </property>
    <property name="text" >
      <string>Suffix</string>
    </property>
    <property name="font">
       <font>
            <pointsize>7</pointsize>
       </font>
   </property>
  </widget>

  <widget class="QLabel" name="RenameFileHeader">
   <property name="geometry">
    <rect>
     <x>890</x>
     <y>240</y>
     <width>200</width>
     <height>27</height>
    </rect>
   </property>
   <property name="text">
    <string>Copy: ####</string>
   </property>
   <property name="font">
       <font>
            <pointsize>11</pointsize>
       </font>
   </property>
  </widget>

  <!-- Rename file -->
  <widget class="QLabel" name="RenameFileLable">
   <property name="geometry">
    <rect>
     <x>820</x>
     <y>270</y>
     <width>90</width>
     <height>27</height>
    </rect>
   </property>
   <property name="text">
    <string>Create copy called: </string>
   </property>
   <property name="font">
       <font>
            <pointsize>7</pointsize>
       </font>
   </property>
  </widget>
  <widget class="QLineEdit" name="RenameFileTextbox">
   <property name="geometry">
    <rect>
     <x>910</x>
     <y>270</y>
     <width>200</width>
     <height>27</height>
    </rect>
   </property>
   <property name="font">
       <font>
            <pointsize>7</pointsize>
       </font>
   </property>
  </widget>

  <!-- Actual Rename Button! -->
  <widget class="QPushButton" name="RenameButton">
   <property name="geometry">
    <rect>
     <x>890</x>
     <y>300</y>
     <width>170</width>
     <height>100</height>
    </rect>
   </property>
   <property name="text" >
      <string>Copy</string>
    </property>
    <property name="font">
       <font>
            <pointsize>10</pointsize>
       </font>
   </property>
  </widget>

  <!-- Full Stack Button -->
  <widget class="QCheckBox" name="FullStackCopyButton">
  <property name="geometry">
      <rect>
        <x>820</x>
        <y>300</y>
        <width>80</width>
        <height>30</height>
      </rect>
    </property>
    <property name="text" >
      <string>Full Stack</string>
    </property>
    <property name="font">
       <font>
            <pointsize>7</pointsize>
       </font>
   </property>
  </widget>

  <!-- User Feedback Label -->
  <widget class="QLabel" name="UserFeedbackLabel">
   <property name="geometry">
    <rect>
     <x>10</x>
     <y>400</y>
     <width>800</width>
     <height>27</height>
    </rect>
   </property>
   <property name="text">
    <string>Welcome to the launcher!  I'm Launchella, your wonderful assistant.</string>
   </property>
   <property name="font">
       <font>
            <pointsize>7</pointsize>
       </font>
   </property>
  </widget>

</widget>
<resources/>
<connections/>
<buttongroups>
 <buttongroup name="SpeedOrTorque"/>
</buttongroups>
</ui><|MERGE_RESOLUTION|>--- conflicted
+++ resolved
@@ -157,7 +157,7 @@
          <x>60</x>
          <y>290</y>
          <width>150</width>
-         <height>15</height>
+         <height>30</height>
        </rect>
     </property>
     <property name="text">
@@ -172,21 +172,16 @@
   <widget class="QRadioButton" name="SpeedRadio">
     <property name="geometry">
       <rect>
-<<<<<<< HEAD
-        <x>490</x>
-        <y>65</y>
-=======
         <x>50</x>
         <y>310</y>
->>>>>>> 0a425ee8
-        <width>100</width>
-        <height>15</height>
+        <width>150</width>
+        <height>30</height>
       </rect>
     </property>
     <property name="maximumSize">
       <size>
         <width>16777215</width>
-        <height>15</height>
+        <height>30</height>
       </size>
     </property>
     <property name="layoutDirection">
@@ -210,21 +205,16 @@
   <widget class="QRadioButton" name="TorqueRadio">
     <property name="geometry">
       <rect>
-<<<<<<< HEAD
-        <x>490</x>
-        <y>80</y>
-=======
         <x>50</x>
         <y>330</y>
->>>>>>> 0a425ee8
-        <width>120</width>
-        <height>15</height>
+        <width>150</width>
+        <height>30</height>
       </rect>
     </property>
     <property name="maximumSize">
       <size>
         <width>16777215</width>
-        <height>15</height>
+        <height>30</height>
       </size>
     </property>
     <property name="text">
@@ -240,20 +230,40 @@
    </property>
   </widget>
 
-<<<<<<< HEAD
   <!--Drop-Down Box: Options added in code, impossible in a .ui file.-->
   <!--This handles vehicle model selection.-->
   <widget class="QLabel" name="VehicleModelLabel">
    <property name="geometry">
     <rect>
-     <x>500</x>
-     <y>100</y>
+     <x>60</x>
+     <y>350</y>
      <width>150</width>
-     <height>15</height>
+     <height>30</height>
     </rect>
    </property>
    <property name="text">
     <string>Vehicle model: </string>
+   </property>
+   <property name="font">
+    <font>
+     <pointsize>9</pointsize>
+    </font>
+   </property>
+  </widget>
+  <widget class="QComboBox" name="WhichVehicleModel">
+   <property name="geometry">
+    <rect>
+     <x>50</x>
+     <y>375</y>
+     <width>150</width>
+     <height>30</height>
+    </rect>
+   </property>
+   <property name="maximumSize">
+    <size>
+     <width>16777215</width>
+     <height>30</height>
+    </size>
    </property>
    <property name="font">
     <font>
@@ -261,43 +271,7 @@
     </font>
    </property>
   </widget>
-  <widget class="QComboBox" name="WhichVehicleModel">
-   <property name="geometry">
-    <rect>
-     <x>490</x>
-     <y>115</y>
-     <width>100</width>
-     <height>30</height>
-    </rect>
-   </property>
-   <property name="maximumSize">
-    <size>
-     <width>16777215</width>
-     <height>30</height>
-    </size>
-   </property>
-   <property name="font">
-    <font>
-     <pointsize>7</pointsize>
-    </font>
-   </property>
-  </widget>
-
-  <!--Visualisator Launcher-->
-  <widget class="QCheckBox" name="VisualisatorCheckbox">
-  <property name="geometry">
-      <rect>
-        <x>610</x>
-        <y>70</y>
-        <width>150</width>
-        <height>30</height>
-      </rect>
-    </property>
-    <property name="text" >
-      <string>Launch LIDAR Visualisator</string>
-    </property>
-    <property name="font">
-=======
+
 
   <!--Slider-->
   <!--This handles terrain noise generation-->
@@ -314,7 +288,6 @@
     <string>Object Noise:</string>
    </property>
    <property name="font">
->>>>>>> 0a425ee8
        <font>
             <pointsize>7</pointsize>
        </font>
@@ -395,21 +368,6 @@
    </property>
   </widget>
 
-<<<<<<< HEAD
-
-  <!--Ground truth transformer-->
-  <widget class="QCheckBox" name="GroundTruthTransform">
-  <property name="geometry">
-      <rect>
-        <x>610</x>
-        <y>115</y>
-        <width>150</width>
-        <height>30</height>
-      </rect>
-    </property>
-    <property name="text" >
-      <string>Use Ground Truth TF</string>
-=======
   <!--This handles cone color noise generation-->
   <widget class="QLabel" name="ConeColorNoiseLabel">
    <property name="geometry">
@@ -440,15 +398,13 @@
    </property>
    <property name="orientation">
       <enum>Qt::Horizontal</enum>
->>>>>>> 0a425ee8
-    </property>
-    <property name="font">
-       <font>
-            <pointsize>7</pointsize>
-       </font>
-   </property>
-  </widget>
- 
+    </property>
+    <property name="font">
+       <font>
+            <pointsize>7</pointsize>
+       </font>
+   </property>
+  </widget>
 
   <widget class="QLabel" name="GeneratorParametersLabel">
    <property name="geometry">
@@ -916,9 +872,6 @@
        </font>
    </property>
   </widget>
- 
-
-
 
   <!-- Conversion tools! -->
   <widget class="QLabel" name="ConversionToolsLabel">
